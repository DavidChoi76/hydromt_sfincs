--- conflicted
+++ resolved
@@ -48,14 +48,8 @@
     "polygon2gdf",
     "read_sfincs_map_results",
     "read_sfincs_his_results",
-<<<<<<< HEAD
-    "rotated_grid",
-=======
     "downscale_floodmap",
     "downscale_floodmap_webmercator",
-    "mask_bounds",
-    "mask_topobathy",
->>>>>>> 6a617c77
 ]
 
 logger = logging.getLogger(__name__)
