--- conflicted
+++ resolved
@@ -619,7 +619,6 @@
         datasets_dep : List[dict]
             List of dictionaries with topobathy data.
             Each should minimally contain a data catalog source name, data file path,
-<<<<<<< HEAD
             or xarray raster object ('elevtn'). Optional merge arguments include:
             'zmin', 'zmax', 'mask', 'offset', 'reproj_method', and 'merge_method'.
             e.g.: [
@@ -628,17 +627,6 @@
             ]
             For a complete overview of all merge options, see
             :py:function:~hydromt.workflows.merge_multi_dataarrays
-=======
-            or xarray raster object ('elevtn')
-
-            Optional merge arguments include 'zmin', 'zmax', 'mask', 'offset',
-            'reproj_method', and 'merge_method'. e.g.:
-            [
-                {'elevtn': merit_hydro, 'zmin': 0.01},
-                {'elevtn': gebco, 'offset': 0, 'merge_method': 'first', reproj_method: 'bilinear'}
-            ]
-            For a complete overview of all merge options, see :py:function:~hydromt.workflows.merge_multi_dataarrays
->>>>>>> 159fb429
         datasets_rgh : List[dict], optional
             List of dictionaries with Manning's n datasets. Each dictionary should at
             least contain one of the following:
