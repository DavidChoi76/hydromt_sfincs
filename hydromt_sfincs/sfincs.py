"""
SfincsModel class
"""
from __future__ import annotations

import glob
import logging
import os
from os.path import abspath, basename, dirname, isabs, isfile, join
from pathlib import Path
from typing import Any, Dict, List, Tuple, Union

import geopandas as gpd
import hydromt
import numpy as np
import pandas as pd
import xarray as xr
from hydromt.models.model_grid import GridModel
from hydromt.vector import GeoDataArray, GeoDataset
from hydromt.workflows.forcing import da_to_timedelta
from pyproj import CRS
from shapely.geometry import LineString, box

from . import DATADIR, plots, utils, workflows
from .regulargrid import RegularGrid
from .subgrid import SubgridTableRegular
from .sfincs_input import SfincsInput

__all__ = ["SfincsModel"]

logger = logging.getLogger(__name__)


class SfincsModel(GridModel):
    # GLOBAL Static class variables that can be used by all methods within
    # SfincsModel class. Typically list of variables (e.g. _MAPS) or
    # dict with varname - filename pairs (e.g. thin_dams : thd)
    _NAME = "sfincs"
    _GEOMS = {
        "observation_points": "obs",
        "observation_lines": "crs",
        "weirs": "weir",
        "thin_dams": "thd",
        "drainage_structures": "drn",
    }  # parsed to dict of geopandas.GeoDataFrame
    _FORCING_1D = {
        # timeseries (can be multiple), locations tuple
        "waterlevel": (["bzs"], "bnd"),
        "waves": (["bzi"], "bnd"),
        "discharge": (["dis"], "src"),
        "precip": (["precip"], None),
        "wind": (["wnd"], None),
        "wavespectra": (["bhs", "btp", "bwd", "bds"], "bwv"),
        "wavemaker": (["whi", "wti", "wst"], "wvp"),  # TODO check names and test
    }
    _FORCING_NET = {
        # 2D forcing sfincs name, rename tuple
        "waterlevel": ("netbndbzsbzi", {"zs": "bzs", "zi": "bzi"}),
        "discharge": ("netsrcdis", {"discharge": "dis"}),
        "precip_2d": ("netampr", {"Precipitation": "precip_2d"}),
        "press_2d": ("netamp", {"barometric_pressure": "press_2d"}),
        "wind_2d": (
            "netamuamv",
            {"eastward_wind": "wind_u", "northward_wind": "wind_v"},
        ),
    }
    _FORCING_SPW = {"spiderweb": "spw"}  # TODO add read and write functions
    _MAPS = ["msk", "dep", "scs", "manning", "qinf", "smax", "seff", "ks", "vol"]
    _STATES = ["rst", "ini"]
    _FOLDERS = []
    _CLI_ARGS = {"region": "setup_grid_from_region", "res": "setup_grid_from_region"}
    _CONF = "sfincs.inp"
    _DATADIR = DATADIR
    _ATTRS = {
        "dep": {"standard_name": "elevation", "unit": "m+ref"},
        "msk": {"standard_name": "mask", "unit": "-"},
        "scs": {
            "standard_name": "potential maximum soil moisture retention",
            "unit": "in",
        },
        "qinf": {"standard_name": "infiltration rate", "unit": "mm.hr-1"},
        "manning": {"standard_name": "manning roughness", "unit": "s.m-1/3"},
        "vol": {"standard_name": "storage volume", "unit": "m3"},
        "bzs": {"standard_name": "waterlevel", "unit": "m+ref"},
        "bzi": {"standard_name": "wave height", "unit": "m"},
        "dis": {"standard_name": "discharge", "unit": "m3.s-1"},
        "precip": {"standard_name": "precipitation", "unit": "mm.hr-1"},
        "precip_2d": {"standard_name": "precipitation", "unit": "mm.hr-1"},
        "press_2d": {"standard_name": "barometric pressure", "unit": "Pa"},
        "wind_u": {"standard_name": "eastward wind", "unit": "m/s"},
        "wind_v": {"standard_name": "northward wind", "unit": "m/s"},
        "wnd": {"standard_name": "wind", "unit": "m/s"},
    }

    def __init__(
        self,
        root: str = None,
        mode: str = "w",
        config_fn: str = "sfincs.inp",
        write_gis: bool = True,
        data_libs: Union[List[str], str] = None,
        logger=logger,
    ):
        """
        The SFINCS model class (SfincsModel) contains methods to read, write, setup and edit
        `SFINCS <https://sfincs.readthedocs.io/en/latest/>`_ models.

        Parameters
        ----------
        root: str, Path, optional
            Path to model folder
        mode: {'w', 'r+', 'r'}
            Open model in write, append or reading mode, by default 'w'
        config_fn: str, Path, optional
            Filename of model config file, by default "sfincs.inp"
        write_gis: bool
            Write model files additionally to geotiff and geojson, by default True
        data_libs: List, str
            List of data catalog yaml files, by default None

        """
        # model folders
        self._write_gis = write_gis
        if write_gis and "gis" not in self._FOLDERS:
            self._FOLDERS.append("gis")

        super().__init__(
            root=root,
            mode=mode,
            config_fn=config_fn,
            data_libs=data_libs,
            logger=logger,
        )

        # placeholder grid classes
        self.grid_type = None
        self.reggrid = None
        self.quadtree = None
        self.subgrid = xr.Dataset()

    @property
    def mask(self) -> xr.DataArray | None:
        """Returns model mask"""
        if self.grid_type == "regular":
            if "msk" in self.grid:
                return self.grid["msk"]
            elif self.reggrid is not None:
                return self.reggrid.empty_mask

    @property
    def region(self) -> gpd.GeoDataFrame:
        """Returns the geometry of the active model cells."""
        # NOTE overwrites property in GridModel
        region = gpd.GeoDataFrame()
        if "region" in self.geoms:
            region = self.geoms["region"]
        elif "msk" in self.grid and np.any(self.grid["msk"] > 0):
            da = xr.where(self.mask > 0, 1, 0).astype(np.int16)
            da.raster.set_nodata(0)
            region = da.raster.vectorize().dissolve()
        elif self.reggrid is not None:
            region = self.reggrid.empty_mask.raster.box
        return region

    @property
    def crs(self) -> CRS | None:
        """Returns the model crs"""
        if self.grid_type == "regular":
            return self.reggrid.crs
        elif self.grid_type == "quadtree":
            return self.quadtree.crs

    def set_crs(self, crs: Any) -> None:
        """Sets the model crs"""
        if self.grid_type == "regular":
            self.reggrid.crs = CRS.from_user_input(crs)
            self.grid.raster.set_crs(self.reggrid.crs)
        elif self.grid_type == "quadtree":
            self.quadtree.crs = CRS.from_user_input(crs)

    def setup_grid(
        self,
        x0: float,
        y0: float,
        dx: float,
        dy: float,
        nmax: int,
        mmax: int,
        rotation: float,
        epsg: int,
    ):
        """Setup a regular or quadtree grid.

        Parameters
        ----------
        x0, y0 : float
            x,y coordinates of the origin of the grid
        dx, dy : float
            grid cell size in x and y direction
        mmax, nmax : int
            number of grid cells in x and y direction
        rotation : float, optional
            rotation of grid [degree angle], by default None
        epsg : int, optional
            epsg-code of the coordinate reference system, by default None
        """
        # TODO gdf_refinement for quadtree

        self.config.update(
            x0=x0,
            y0=y0,
            dx=dx,
            dy=dy,
            nmax=nmax,
            mmax=mmax,
            rotation=rotation,
            epsg=epsg,
        )
        self.update_grid_from_config()

    def setup_grid_from_region(
        self,
        region: dict,
        res: float = 100,
        crs: Union[str, int] = "utm",
        rotated: bool = False,
        hydrography_fn: str = None,
        basin_index_fn: str = None,
        align: bool = False,
        dec_origin: int = 0,
        dec_rotation: int = 3,
    ):
        """Setup a regular or quadtree grid from a region.

        Parameters
        ----------
        region : dict
            Dictionary describing region of interest, e.g.:

            * {'bbox': [xmin, ymin, xmax, ymax]}
            * {'geom': 'path/to/polygon_geometry'}

            Note: For the 'bbox' option the coordinates need to be provided in WG84/EPSG:4326.

            For a complete overview of all region options,
            see :py:func:`hydromt.workflows.basin_mask.parse_region`
        res : float, optional
            grid resolution, by default 100 m
        crs : Union[str, int], optional
            coordinate reference system of the grid
            if "utm" (default) the best UTM zone is selected
            else a pyproj crs string or epsg code (int) can be provided
        grid_type : str, optional
            grid type, "regular" (default) or "quadtree"
        rotated : bool, optional
            if True, a minimum rotated rectangular grid is fitted around the region, by default False
        hydrography_fn : str
            Name of data source for hydrography data.
        basin_index_fn : str
            Name of data source with basin (bounding box) geometries associated with
            the 'basins' layer of `hydrography_fn`. Only required if the `region` is
            based on a (sub)(inter)basins without a 'bounds' argument.
        align : bool, optional
            If True (default), align target transform to resolution.
            Note that this has only been implemented for non-rotated grids.
        dec_origin : int, optional
            number of decimals to round the origin coordinates, by default 0
        dec_rotation : int, optional
            number of decimals to round the rotation angle, by default 3

        See Also
        --------
        hydromt.workflows.basin_mask.parse_region
        """
        # setup `region` of interest of the model.
        self.setup_region(
            region=region,
            hydrography_fn=hydrography_fn,
            basin_index_fn=basin_index_fn,
        )
        # get pyproj crs of best UTM zone if crs=utm
        pyproj_crs = hydromt.gis_utils.parse_crs(
            crs, self.region.to_crs(4326).total_bounds
        )
        if self.geoms["region"].crs != pyproj_crs:
            self.geoms["region"] = self.geoms["region"].to_crs(pyproj_crs)

        # update config for geographic coordinates
        if pyproj_crs.is_geographic:
            self.set_config("crsgeo", 1)

        # create grid from region
        # NOTE keyword rotated is added to still have the possibility to create unrotated grids if needed (e.g. for FEWS?)
        if rotated:
            geom = self.geoms["region"].union_all()
            x0, y0, mmax, nmax, rot = utils.rotated_grid(
                geom, res, dec_origin=dec_origin, dec_rotation=dec_rotation
            )
        else:
            x0, y0, x1, y1 = self.geoms["region"].total_bounds
            if align:
                x0 = round(x0 / res) * res
                y0 = round(y0 / res) * res
            else:
                x0, y0 = round(x0, dec_origin), round(y0, dec_origin)
            mmax = int(np.ceil((x1 - x0) / res))
            nmax = int(np.ceil((y1 - y0) / res))
            rot = 0
        self.setup_grid(
            x0=x0,
            y0=y0,
            dx=res,
            dy=res,
            nmax=nmax,
            mmax=mmax,
            rotation=rot,
            epsg=pyproj_crs.to_epsg(),
        )

    def setup_dep(
        self,
        datasets_dep: List[dict],
        buffer_cells: int = 0,  # not in list
        interp_method: str = "linear",  # used for buffer cells only
    ):
        """Interpolate topobathy (dep) data to the model grid.

        Adds model grid layers:

        * **dep**: combined elevation/bathymetry [m+ref]

        Parameters
        ----------
        datasets_dep : List[dict]
            List of dictionaries with topobathy data, each containing a dataset name or Path (elevtn) and optional merge arguments e.g.:
            [{'elevtn': merit_hydro, 'zmin': 0.01}, {'elevtn': gebco, 'offset': 0, 'merge_method': 'first', 'reproj_method': 'bilinear'}]
            For a complete overview of all merge options, see :py:func:`hydromt.workflows.merge_multi_dataarrays`
        buffer_cells : int, optional
            Number of cells between datasets to ensure smooth transition of bed levels, by default 0
        interp_method : str, optional
            Interpolation method used to fill the buffer cells , by default "linear"
        """

        # retrieve model resolution to determine zoom level for xyz-datasets
        # TODO fix for quadtree
        if not self.mask.raster.crs.is_geographic:
            res = np.abs(self.mask.raster.res[0])
        else:
            res = np.abs(self.mask.raster.res[0]) * 111111.0

        datasets_dep = self._parse_datasets_dep(datasets_dep, res=res)

        if self.grid_type == "regular":
            da_dep = workflows.merge_multi_dataarrays(
                da_list=datasets_dep,
                da_like=self.mask,
                buffer_cells=buffer_cells,
                interp_method=interp_method,
                logger=self.logger,
            )

            # check if no nan data is present in the bed levels
            nmissing = int(np.sum(np.isnan(da_dep.values)))
            if nmissing > 0:
                self.logger.warning(f"Interpolate elevation at {nmissing} cells")
                da_dep = da_dep.raster.interpolate_na(
                    method="rio_idw", extrapolate=True
                )

            self.set_grid(da_dep, name="dep")
            # FIXME this shouldn't be necessary, since da_dep should already have a crs
            if self.crs is not None and self.grid.raster.crs is None:
                self.grid.set_crs(self.crs)

            if "depfile" not in self.config:
                self.config.update({"depfile": "sfincs.dep"})
        elif self.grid_type == "quadtree":
            raise NotImplementedError(
                "Create dep not yet implemented for quadtree grids."
            )

    def setup_mask_active(
        self,
        mask: Union[str, Path, gpd.GeoDataFrame] = None,
        include_mask: Union[str, Path, gpd.GeoDataFrame] = None,
        exclude_mask: Union[str, Path, gpd.GeoDataFrame] = None,
        mask_buffer: int = 0,
        zmin: float = None,
        zmax: float = None,
        fill_area: float = 10.0,
        drop_area: float = 0.0,
        connectivity: int = 8,
        all_touched: bool = True,
        reset_mask: bool = True,
    ):
        """Setup active model cells.

        The SFINCS model mask defines inactive (msk=0), active (msk=1), and waterlevel boundary (msk=2)
        and outflow boundary (msk=3) cells. This method sets the active and inactive cells.

        Active model cells are based on a region and cells with valid elevation (i.e. not nodata),
        optionally bounded by areas inside the include geomtries, outside the exclude geomtries,
        larger or equal than a minimum elevation threshhold and smaller or equal than a
        maximum elevation threshhold.
        All conditions are combined using a logical AND operation.

        Sets model layers:

        * **msk** map: model mask [-]

        Parameters
        ----------
        mask: str, Path, gpd.GeoDataFrame, optional
            Path or data source name of polygons to initiliaze active mask with; proceding arguments can be used to include/exclude cells
            If not given, existing mask (if present) used, else mask is initialized empty.
        include_mask, exclude_mask: str, Path, gpd.GeoDataFrame, optional
            Path or data source name of polygons to include/exclude from the active model domain.
            Note that include (second last) and exclude (last) areas are processed after other critera,
            i.e. `zmin`, `zmax` and `drop_area`, and thus overrule these criteria for active model cells.
        mask_buffer: float, optional
            If larger than zero, extend the `include_mask` geometry with a buffer [m],
            by default 0.
        zmin, zmax : float, optional
            Minimum and maximum elevation thresholds for active model cells.
        fill_area : float, optional
            Maximum area [km2] of contiguous cells below `zmin` or above `zmax` but surrounded
            by cells within the valid elevation range to be kept as active cells, by default 10 km2.
        drop_area : float, optional
            Maximum area [km2] of contiguous cells to be set as inactive cells, by default 0 km2.
        connectivity, {4, 8}:
            The connectivity used to define contiguous cells, if 4 only horizontal and vertical
            connections are used, if 8 (default) also diagonal connections.
        all_touched: bool, optional
            if True (default) include (or exclude) a cell in the mask if it touches any of the
            include (or exclude) geometries. If False, include a cell only if its center is
            within one of the shapes, or if it is selected by Bresenham's line algorithm.
        reset_mask: bool, optional
            If True  (default), reset existing mask layer. If False updating existing mask.
        """
        # read geometries
        gdf_mask, gdf_include, gdf_exclude = None, None, None
        bbox = self.region.to_crs(4326).total_bounds
        if mask is not None:
            if not isinstance(mask, gpd.GeoDataFrame) and str(mask).endswith(".pol"):
                # NOTE polygons should be in same CRS as model
                gdf_mask = utils.polygon2gdf(
                    feats=utils.read_geoms(fn=mask), crs=self.region.crs
                )
            else:
                gdf_mask = self.data_catalog.get_geodataframe(mask, bbox=bbox)
            if mask_buffer > 0:  # NOTE assumes model in projected CRS!
                gdf_mask["geometry"] = gdf_mask.to_crs(self.crs).buffer(mask_buffer)
        if include_mask is not None:
            if not isinstance(include_mask, gpd.GeoDataFrame) and str(
                include_mask
            ).endswith(".pol"):
                # NOTE polygons should be in same CRS as model
                gdf_include = utils.polygon2gdf(
                    feats=utils.read_geoms(fn=include_mask), crs=self.region.crs
                )
            else:
                gdf_include = self.data_catalog.get_geodataframe(
                    include_mask, bbox=bbox
                )
        if exclude_mask is not None:
            if not isinstance(exclude_mask, gpd.GeoDataFrame) and str(
                exclude_mask
            ).endswith(".pol"):
                gdf_exclude = utils.polygon2gdf(
                    feats=utils.read_geoms(fn=exclude_mask), crs=self.region.crs
                )
            else:
                gdf_exclude = self.data_catalog.get_geodataframe(
                    exclude_mask, bbox=bbox
                )

        # get mask
        if self.grid_type == "regular":
            da_mask = self.reggrid.create_mask_active(
                da_mask=self.grid["msk"] if "msk" in self.grid else None,
                da_dep=self.grid["dep"] if "dep" in self.grid else None,
                gdf_mask=gdf_mask,
                gdf_include=gdf_include,
                gdf_exclude=gdf_exclude,
                zmin=zmin,
                zmax=zmax,
                fill_area=fill_area,
                drop_area=drop_area,
                connectivity=connectivity,
                all_touched=all_touched,
                reset_mask=reset_mask,
                logger=self.logger,
            )
            self.set_grid(da_mask, name="msk")
            # update config
            if "mskfile" not in self.config:
                self.config.update({"mskfile": "sfincs.msk"})
            if "indexfile" not in self.config:
                self.config.update({"indexfile": "sfincs.ind"})
            # update region
            if np.any(da_mask >= 1):
                self.logger.info("Derive region geometry based on active cells.")
                # make mask with ones and zeros only -> vectorize ones
                region = da_mask.where(da_mask <= 1, 1).raster.vectorize()
                if region.empty:
                    raise ValueError("No region found.")
                self.set_geoms(region, "region")
            else:
                self.logger.warning("No active cells found.")

    def setup_mask_bounds(
        self,
        btype: str = "waterlevel",
        include_mask: Union[str, Path, gpd.GeoDataFrame] = None,
        exclude_mask: Union[str, Path, gpd.GeoDataFrame] = None,
        include_mask_buffer: int = 0,
        zmin: float = None,
        zmax: float = None,
        connectivity: int = 8,
        all_touched: bool = False,
        reset_bounds: bool = False,
    ):
        """Set boundary cells in the model mask.

        The SFINCS model mask defines inactive (msk=0), active (msk=1), and waterlevel boundary (msk=2)
        and outflow boundary (msk=3) cells. Active cells set using the `setup_mask` method,
        while this method sets both types of boundary cells, see `btype` argument.

        Boundary cells at the edge of the active model domain,
        optionally bounded by areas inside the include geomtries, outside the exclude geomtries,
        larger or equal than a minimum elevation threshhold and smaller or equal than a
        maximum elevation threshhold.
        All conditions are combined using a logical AND operation.

        Updates model layers:

        * **msk** map: model mask [-]

        Parameters
        ----------
        btype: {'waterlevel', 'outflow'}
            Boundary type
        include_mask, exclude_mask: str, Path, gpd.GeoDataFrame, optional
            Path or data source name for geometries with areas to include/exclude from
            the model boundary.
        zmin, zmax : float, optional
            Minimum and maximum elevation thresholds for boundary cells.
            Note that when include and exclude areas are used, the elevation range is
            only applied on cells within the include area and outside the exclude area.
        reset_bounds: bool, optional
            If True, reset existing boundary cells of the selected boundary
            type (`btype`) before setting new boundary cells, by default False.
        all_touched: bool, optional
            if True (default) include (or exclude) a cell in the mask if it touches any of the
            include (or exclude) geometries. If False, include a cell only if its center is
            within one of the shapes, or if it is selected by Bresenham's line algorithm.
        connectivity, {4, 8}:
            The connectivity used to detect the model edge, if 4 only horizontal and vertical
            connections are used, if 8 (default) also diagonal connections.
        """

        # get include / exclude geometries
        gdf_include, gdf_exclude = None, None
        bbox = self.mask.raster.transform_bounds(4326)
        if include_mask is not None:
            if not isinstance(include_mask, gpd.GeoDataFrame) and str(
                include_mask
            ).endswith(".pol"):
                # NOTE polygons should be in same CRS as model
                gdf_include = utils.polygon2gdf(
                    feats=utils.read_geoms(fn=include_mask), crs=self.region.crs
                )
            else:
                gdf_include = self.data_catalog.get_geodataframe(
                    include_mask, bbox=bbox
                )
            if include_mask_buffer > 0:
                if self.crs.is_geographic:
                    include_mask_buffer = include_mask_buffer / 111111.0
                gdf_include["geometry"] = gdf_include.to_crs(self.crs).buffer(
                    include_mask_buffer
                )
        if exclude_mask is not None:
            if not isinstance(exclude_mask, gpd.GeoDataFrame) and str(
                exclude_mask
            ).endswith(".pol"):
                gdf_exclude = utils.polygon2gdf(
                    feats=utils.read_geoms(fn=exclude_mask), crs=self.region.crs
                )
            else:
                gdf_exclude = self.data_catalog.get_geodataframe(
                    exclude_mask, bbox=bbox
                )

        # mask values
        if self.grid_type == "regular":
            da_mask = self.reggrid.create_mask_bounds(
                da_mask=self.grid["msk"],
                btype=btype,
                gdf_include=gdf_include,
                gdf_exclude=gdf_exclude,
                da_dep=self.grid["dep"] if "dep" in self.grid else None,
                zmin=zmin,
                zmax=zmax,
                connectivity=connectivity,
                all_touched=all_touched,
                reset_bounds=reset_bounds,
                logger=self.logger,
            )
            self.set_grid(da_mask, name="msk")

    def setup_subgrid(
        self,
        datasets_dep: List[dict],
        datasets_rgh: List[dict] = [],
        datasets_riv: List[dict] = [],
        buffer_cells: int = 0,
        nlevels: int = 10,
        nbins: int = None,
        nr_subgrid_pixels: int = 20,
        nrmax: int = 2000,  # blocksize
<<<<<<< HEAD
        max_gradient: float = 999.0,
=======
        max_gradient: float = 99999.0,
>>>>>>> 39da30c2
        z_minimum: float = -99999.0,
        huthresh: float = 0.01,
        q_table_option: int = 2,
        manning_land: float = 0.04,
        manning_sea: float = 0.02,
        rgh_lev_land: float = 0.0,
        write_dep_tif: bool = False,
        write_man_tif: bool = False,
    ):
        """Setup method for subgrid tables based on a list of
        elevation and Manning's roughness datasets.

        These datasets are used to derive relations between the water level
        and the volume in a cell to do the continuity update,
        and a representative water depth used to calculate momentum fluxes.

        This allows that one can compute on a coarser computational grid,
        while still accounting for the local topography and roughness.

        Parameters
        ----------
        datasets_dep : List[dict]
            List of dictionaries with topobathy data.
            Each should minimally contain a data catalog source name, data file path,
            or xarray raster object ('elevtn').
            Optional merge arguments include: 'zmin', 'zmax', 'mask', 'offset', 'reproj_method',
            and 'merge_method', see example below. For a complete overview of all merge options,
            see :py:func:`hydromt.workflows.merge_multi_dataarrays`

            ::

                [
                    {'elevtn': 'merit_hydro', 'zmin': 0.01},
                    {'elevtn': 'gebco', 'offset': 0, 'merge_method': 'first', reproj_method: 'bilinear'}
                ]

        datasets_rgh : List[dict], optional
            List of dictionaries with Manning's n datasets. Each dictionary should at
            least contain one of the following:

            * manning: filename (or Path) of gridded data with manning values
            * lulc (and reclass_table): a combination of a filename of gridded
              landuse/landcover and a mapping table.

            In additon, optional merge arguments can be provided, e.g.:

            ::

                [
                    {'manning': 'manning_data'},
                    {'lulc': 'esa_worlcover', 'reclass_table': 'esa_worlcover_mapping'}
                ]

        datasets_riv : List[dict], optional
            List of dictionaries with river datasets. Each dictionary should at least
            contain a river centerline data and optionally a river mask:

            * centerlines: filename (or Path) of river centerline with attributes
              rivwth (river width [m]; required if not river mask provided),
              rivdph or rivbed (river depth [m]; river bedlevel [m+REF]),
              manning (Manning's n [s/m^(1/3)]; optional)
            * mask (optional): filename (or Path) of river mask
            * point_zb (optional): filename (or Path) of river points with bed (z) values
            * river attributes (optional): "rivdph", "rivbed", "rivwth", "manning"
              to fill missing values
            * arguments to the river burn method (optional):
              segment_length [m] (default 500m) and riv_bank_q [0-1] (default 0.5)
              which used to estimate the river bank height in case river depth is provided.

            For more info see :py:func:`hydromt.workflows.bathymetry.burn_river_rect`

           ::

                [{'centerlines': 'river_lines', 'mask': 'river_mask', 'manning': 0.035}]

        buffer_cells : int, optional
            Number of cells between datasets to ensure smooth transition of bed levels,
            by default 0
        nbins : int, optional
            Number of bins in which hypsometry is subdivided, by default 10
            Note that this keyword is deprecated and will be removed in future versions.
        nlevels: int, optional
            Number of levels to describe hypsometry, by default 10
        nr_subgrid_pixels : int, optional
            Number of subgrid pixels per computational cell, by default 20
        nrmax : int, optional
            Maximum number of cells per subgrid-block, by default 2000
            These blocks are used to prevent memory issues while working with large datasets
        max_gradient : float, optional
            If slope in hypsometry exceeds this value, then smoothing is applied,
            to prevent numerical stability problems, by default 5.0
        z_minimum : float, optional
            Minimum depth in the subgrid tables, by default -99999.0
        huthresh : float, optional
            Threshold depth in SFINCS model, by default 0.01 m
        q_table_option : int, optional
<<<<<<< HEAD
            Option for the computation of the conveyance depth at u/v points, by default 2.
            1: "old" method, compliant with SFINCS < v2.1.
            2: "new" method, recommended for SFINCS >= v2.1.
=======
            Option for the computation of the representative roughness and conveyance depth at u/v points, by default 2.
            1: "old" weighting method, compliant with SFINCS < v2.1.1, taking the avarage of the adjacent cells
            2: "improved" weighting method, recommended for SFINCS >= v2.1.1, that takes into account the wet fractions of the adjacent cells
>>>>>>> 39da30c2
        manning_land, manning_sea : float, optional
            Constant manning roughness values for land and sea, by default 0.04 and 0.02 s.m-1/3
            Note that these values are only used when no Manning's n datasets are provided,
            or to fill the nodata values
        rgh_lev_land : float, optional
            Elevation level to distinguish land and sea roughness
            (when using manning_land and manning_sea), by default 0.0
        write_dep_tif, write_man_tif : bool, optional
            Write geotiff of the merged topobathy / roughness on the subgrid resolution.
            These files are not used by SFINCS, but can be used for visualisation and
            downscaling of the floodmaps. Unlinke the SFINCS files it is written
            to disk at execution of this method. By default False
        """
        # retrieve model resolution
        # TODO fix for quadtree
        if not self.mask.raster.crs.is_geographic:
            res = np.abs(self.mask.raster.res[0]) / nr_subgrid_pixels
        else:
            res = np.abs(self.mask.raster.res[0]) * 111111.0 / nr_subgrid_pixels

        datasets_dep = self._parse_datasets_dep(datasets_dep, res=res)

        if len(datasets_rgh) > 0:
            # NOTE conversion from landuse/landcover to manning happens here
            datasets_rgh = self._parse_datasets_rgh(datasets_rgh)

        if len(datasets_riv) > 0:
            datasets_riv = self._parse_datasets_riv(datasets_riv)

        # folder where high-resolution topobathy and manning geotiffs are stored
        if write_dep_tif or write_man_tif:
            highres_dir = os.path.join(self.root, "subgrid")
            if not os.path.isdir(highres_dir):
                os.makedirs(highres_dir)
        else:
            highres_dir = None

        if nbins is not None:
            logger.warning(
                "Keyword nbins is deprecated and will be removed in future versions. Please use nlevels instead."
            )
            nlevels = nbins

        if q_table_option == 1 and max_gradient > 20.0:
            raise ValueError(
                "For the old q_table_option, a max_gradient of 5.0 is recommended to improve numerical stability"
            )

        if self.grid_type == "regular":
            self.reggrid.subgrid.build(
                da_mask=self.mask,
                datasets_dep=datasets_dep,
                datasets_rgh=datasets_rgh,
                datasets_riv=datasets_riv,
                buffer_cells=buffer_cells,
                nlevels=nlevels,
                nr_subgrid_pixels=nr_subgrid_pixels,
                nrmax=nrmax,
                max_gradient=max_gradient,
                z_minimum=z_minimum,
                huthresh=huthresh,
                q_table_option=q_table_option,
                manning_land=manning_land,
                manning_sea=manning_sea,
                rgh_lev_land=rgh_lev_land,
                write_dep_tif=write_dep_tif,
                write_man_tif=write_man_tif,
                highres_dir=highres_dir,
                logger=self.logger,
            )
            self.subgrid = self.reggrid.subgrid.to_xarray(
                dims=self.mask.raster.dims, coords=self.mask.raster.coords
            )
        elif self.grid_type == "quadtree":
            pass

        # when building a new subgrid table, always update config
        # NOTE from now onwards, netcdf subgrid tables are used
        self.config.update({"sbgfile": "sfincs_subgrid.nc"})
        # if "sbgfile" not in self.config:  # only add sbgfile if not already present
        #     self.config.update({"sbgfile": "sfincs.sbg"})
        # subgrid is used so no depfile or manningfile needed
        if "depfile" in self.config:
            self.config.pop("depfile")  # remove depfile from config
        if "manningfile" in self.config:
            self.config.pop("manningfile")  # remove manningfile from config

    def setup_river_inflow(
        self,
        rivers: Union[str, Path, gpd.GeoDataFrame] = None,
        hydrography: Union[str, Path, xr.Dataset] = None,
        buffer: float = 200,
        river_upa: float = 10.0,
        river_len: float = 1e3,
        river_width: float = 500,
        merge: bool = False,
        first_index: int = 1,
        keep_rivers_geom: bool = False,
        reverse_river_geom: bool = False,
        src_type: str = "inflow",
    ):
        """Setup discharge (src) points where a river enters the model domain.

        If `rivers` is not provided, river centerlines are extracted from the
        `hydrography` dataset based on the `river_upa` threshold.

        Waterlevel or outflow boundary cells intersecting with the river
        are removed from the model mask.

        Discharge is set to zero at these points, but can be updated
        using the `setup_discharge_forcing` or `setup_discharge_forcing_from_grid` methods.

        Note: this method assumes the rivers are directed from up- to downstream. Use
        `reverse_river_geom=True` if the rivers are directed from downstream to upstream.

        Adds model layers:

        * **dis** forcing: discharge forcing
        * **mask** map: SFINCS mask layer (only if `river_width` > 0)
        * **rivers_inflow** geoms: river centerline (if `keep_rivers_geom`; not used by SFINCS)

        Parameters
        ----------
        rivers : str, Path, gpd.GeoDataFrame, optional
            Path, data source name, or geopandas object for river centerline data.
            If present, the 'uparea' and 'rivlen' attributes are used.
        hydrography: str, Path, xr.Dataset optional
            Path, data source name, or a xarray raster object for hydrography data.

            * Required layers: ['uparea', 'flwdir'].
        buffer: float, optional
            Buffer around the model region boundary to define in/outflow points [m],
            by default 200 m. We suggest to use a buffer of at least twice the hydrography
            resolution. Inflow points are moved to a downstreawm confluence if within the buffer.
        river_upa : float, optional
            Minimum upstream area threshold for rivers [km2], by default 10.0
        river_len: float, optional
            Mimimum river length within the model domain threshhold [m], by default 1 km.
        river_width: float, optional
            Estimated constant width [m] of the inflowing river. Boundary cells within
            half the width are forced to be closed (mask = 1) to avoid instabilities with
            nearby open or waterlevel boundary cells, by default 500 m.
        merge: bool, optional
            If True, merge rivers source points with existing points, by default False.
        first_index: int, optional
            First index for the river source points, by default 1.
        keep_rivers_geom: bool, optional
            If True, keep a geometry of the rivers "rivers_inflow" in geoms. By default False.
        reverse_river_geom: bool, optional
            If True, assume that segments in 'rivers' are drawn from downstream to upstream.
            Only used if 'rivers' is not None, By default False
        src_type: {'inflow', 'headwater'}, optional
            Source type, by default 'inflow'
            If 'inflow', return points where the river flows into the model domain.
            If 'headwater', return all headwater (including inflow) points within the model domain.

        See Also
        --------
        setup_discharge_forcing
        setup_discharge_forcing_from_grid
        """
        # get hydrography data
        da_uparea = None
        if hydrography is not None:
            ds = self.data_catalog.get_rasterdataset(
                hydrography,
                bbox=self.mask.raster.transform_bounds(4326),
                variables=["uparea", "flwdir"],
                buffer=5,
            )
            da_uparea = ds["uparea"]  # reused in river_source_points

        # get river centerlines
        if (
            isinstance(rivers, str)
            and rivers == "rivers_outflow"
            and rivers in self.geoms
        ):
            # reuse rivers from setup_river_in/outflow
            gdf_riv = self.geoms[rivers]
        elif rivers is not None:
            gdf_riv = self.data_catalog.get_geodataframe(
                rivers, geom=self.region
            ).to_crs(self.crs)
        elif hydrography is not None:
            gdf_riv = workflows.river_centerline_from_hydrography(
                da_flwdir=ds["flwdir"],
                da_uparea=da_uparea,
                river_upa=river_upa,
                river_len=river_len,
                gdf_mask=self.region,
            )
        elif hydrography is None:
            raise ValueError("Either hydrography or rivers must be provided.")

        # get river inflow / headwater source points
        gdf_src = workflows.river_source_points(
            gdf_riv=gdf_riv,
            gdf_mask=self.region,
            src_type=src_type,
            buffer=buffer,
            river_upa=river_upa,
            river_len=river_len,
            da_uparea=da_uparea,
            reverse_river_geom=reverse_river_geom,
            logger=self.logger,
        )
        if gdf_src.empty:
            return

        # set forcing src pnts
        gdf_src.index = gdf_src.index + first_index
        self.set_forcing_1d(gdf_locs=gdf_src.copy(), name="dis", merge=merge)

        # set river
        if keep_rivers_geom:
            self.set_geoms(gdf_riv, name="rivers_inflow")

        # update mask if river_width > 0
        if "rivwth" in gdf_src.columns:
            river_width = gdf_src["rivwth"].fillna(river_width)
        if np.any(river_width > 0) and np.any(self.mask > 1):
            # apply buffer
            gdf_src["geometry"] = gdf_src.buffer(river_width / 2)
            # find intersect of buffer and model grid
            tmp_msk = self.reggrid.create_mask_bounds(
                xr.where(self.mask > 0, 1, 0).astype(np.uint8), gdf_include=gdf_src
            )
            reset_msk = np.logical_and(tmp_msk > 1, self.mask > 1)
            # update model mask
            n = int(np.sum(reset_msk))
            if n > 0:
                da_mask = self.mask.where(~reset_msk, np.uint8(1))
                self.set_grid(da_mask, "msk")
                self.logger.info(f"Boundary cells (n={n}) updated around src points.")

    def setup_river_outflow(
        self,
        rivers: Union[str, Path, gpd.GeoDataFrame] = None,
        hydrography: Union[str, Path, xr.Dataset] = None,
        river_upa: float = 10.0,
        river_len: float = 1e3,
        river_width: float = 500,
        keep_rivers_geom: bool = False,
        reset_bounds: bool = False,
        btype: str = "outflow",
        reverse_river_geom: bool = False,
    ):
        """Setup open boundary cells (mask=3) where a river flows
        out of the model domain.

        If `rivers` is not provided, river centerlines are extracted from the
        `hydrography` dataset based on the `river_upa` threshold.

        River outflows that intersect with discharge source point or waterlevel
        boundary cells are omitted.

        Note: this method assumes the rivers are directed from up- to downstream.

        Adds / edits model layers:

        * **msk** map: edited by adding outflow points (msk=3)
        * **rivers_outflow** geoms: river centerline (if `keep_rivers_geom`; not used by SFINCS)

        Parameters
        ----------
        rivers : str, Path, gpd.GeoDataFrame, optional
            Path, data source name, or geopandas object for river centerline data.
            If present, the 'uparea' and 'rivlen' attributes are used.
        hydrography: str, Path, xr.Dataset optional
            Path, data source name, or a xarray raster object for hydrography data.

            * Required layers: ['uparea', 'flwdir'].
        river_upa : float, optional
            Minimum upstream area threshold for rivers [km2], by default 10.0
        river_len: float, optional
            Mimimum river length within the model domain threshhold [m], by default 1000 m.
        river_width: int, optional
            The width [m] of the open boundary cells in the SFINCS msk file.
            By default 500m, i.e.: 250m to each side of the outflow location.
        append_bounds: bool, optional
            If True, write new outflow boundary cells on top of existing. If False (default),
            first reset existing outflow boundary cells to normal active cells.
        keep_rivers_geom: bool, optional
            If True, keep a geometry of the rivers "rivers_outflow" in geoms. By default False.
        reset_bounds: bool, optional
            If True, reset existing outlfow boundary cells before setting new boundary cells,
            by default False.
        btype: {'waterlevel', 'outflow'}
            Boundary type
        reverse_river_geom: bool, optional
            If True, assume that segments in 'rivers' are drawn from downstream to upstream.
            Only used if rivers is not None, By default False

        See Also
        --------
        setup_mask_bounds
        """
        # get hydrography data
        da_uparea = None
        if hydrography is not None:
            ds = self.data_catalog.get_rasterdataset(
                hydrography,
                bbox=self.mask.raster.transform_bounds(4326),
                variables=["uparea", "flwdir"],
                buffer=5,
            )
            da_uparea = ds["uparea"]  # reused in river_source_points

        # get river centerlines
        if (
            isinstance(rivers, str)
            and rivers == "rivers_inflow"
            and rivers in self.geoms
        ):
            # reuse rivers from setup_river_in/outflow
            gdf_riv = self.geoms[rivers]
        elif rivers is not None:
            gdf_riv = self.data_catalog.get_geodataframe(
                rivers, geom=self.region
            ).to_crs(self.crs)
        elif hydrography is not None:
            gdf_riv = workflows.river_centerline_from_hydrography(
                da_flwdir=ds["flwdir"],
                da_uparea=da_uparea,
                river_upa=river_upa,
                river_len=river_len,
                gdf_mask=self.region,
            )
        else:
            raise ValueError("Either hydrography or rivers must be provided.")

        # estimate buffer based on model resolution
        buffer = self.reggrid.dx
        if self.crs.is_geographic:
            buffer = buffer * 111111.0

        # get river inflow / headwater source points
        gdf_out = workflows.river_source_points(
            gdf_riv=gdf_riv,
            gdf_mask=self.region,
            src_type="outflow",
            buffer=buffer,
            river_upa=river_upa,
            river_len=river_len,
            da_uparea=da_uparea,
            reverse_river_geom=reverse_river_geom,
            logger=self.logger,
        )
        if gdf_out.empty:
            return

        if len(gdf_out) > 0:
            if "rivwth" in gdf_out.columns:
                river_width = gdf_out["rivwth"].fillna(river_width)
            gdf_out["geometry"] = gdf_out.buffer(river_width / 2)
            # remove points near waterlevel boundary cells
            if np.any(self.mask == 2) and btype == "outflow":
                gdf_msk2 = utils.get_bounds_vector(self.mask)
                # NOTE: this should be a single geom
                geom = gdf_msk2[gdf_msk2["value"] == 2].union_all()
                gdf_out = gdf_out[~gdf_out.intersects(geom)]
            # remove outflow points near source points
            if "dis" in self.forcing and len(gdf_out) > 0:
                geom = self.forcing["dis"].vector.to_gdf().union_all()
                gdf_out = gdf_out[~gdf_out.intersects(geom)]

        # update mask
        n = len(gdf_out.index)
        self.logger.info(f"Found {n} valid river outflow points.")
        if n > 0:
            self.setup_mask_bounds(
                btype=btype, include_mask=gdf_out, reset_bounds=reset_bounds
            )
        elif reset_bounds:
            self.setup_mask_bounds(btype=btype, reset_bounds=reset_bounds)

        # keep river centerlines
        if keep_rivers_geom and len(gdf_riv) > 0:
            self.set_geoms(gdf_riv, name="rivers_outflow")

    # Function to create constant spatially varying infiltration
    def setup_constant_infiltration(
        self,
        qinf=None,
        lulc=None,
        reclass_table=None,
        reproj_method="average",
    ):
        """Setup spatially varying constant infiltration rate (qinffile).

        Adds model layers:

        * **qinf** map: constant infiltration rate [mm/hr]

        Parameters
        ----------
        qinf : str, Path, or RasterDataset
            Spatially varying infiltration rates [mm/hr]
        lulc: str, Path, or RasterDataset
            Landuse/landcover data set
        reclass_table: str, Path, or pd.DataFrame
            Reclassification table to convert landuse/landcover to infiltration rates [mm/hr]
        reproj_method : str, optional
            Resampling method for reprojecting the infiltration data to the model grid.
            By default 'average'. For more information see, :py:meth:`hydromt.raster.RasterDataArray.reproject_like`
        """

        # get infiltration data
        if qinf is not None:
            da_inf = self.data_catalog.get_rasterdataset(
                qinf,
                bbox=self.mask.raster.transform_bounds(4326),
                buffer=10,
            )
        elif lulc is not None:
            # landuse/landcover should always be combined with mapping
            if reclass_table is None:
                raise IOError(
                    f"Infiltration mapping file should be provided for {lulc}"
                )
            da_lulc = self.data_catalog.get_rasterdataset(
                lulc,
                bbox=self.mask.raster.transform_bounds(4326),
                buffer=10,
                variables=["lulc"],
            )
            df_map = self.data_catalog.get_dataframe(
                reclass_table,
                variables=["qinf"],
                index_col=0,  # driver kwargs
            )
            # reclassify
            da_inf = da_lulc.raster.reclassify(df_map)["qinf"]
        else:
            raise ValueError(
                "Either qinf or lulc must be provided when setting up constant infiltration."
            )

        # reproject infiltration data to model grid
        da_inf = da_inf.raster.mask_nodata()  # set nodata to nan
        da_inf = da_inf.raster.reproject_like(self.mask, method=reproj_method)

        # check on nan values
        if np.logical_and(np.isnan(da_inf), self.mask >= 1).any():
            self.logger.warning("NaN values found in infiltration data; filled with 0")
            da_inf = da_inf.fillna(0)
        da_inf.raster.set_nodata(-9999.0)

        # set grid
        mname = "qinf"
        da_inf.attrs.update(**self._ATTRS.get(mname, {}))
        self.set_grid(da_inf, name=mname)

        # update config: remove default inf and set qinf map
        self.set_config(f"{mname}file", f"sfincs.{mname}")
        self.config.pop("qinf", None)

    # Function to create curve number for SFINCS
    def setup_cn_infiltration(self, cn, antecedent_moisture="avg", reproj_method="med"):
        """Setup model potential maximum soil moisture retention map (scsfile)
        from gridded curve number map.

        Adds model layers:

        * **scs** map: potential maximum soil moisture retention [inch]

        Parameters
        ---------
        cn: str, Path, or RasterDataset
            Name of gridded curve number map.

            * Required layers without antecedent runoff conditions: ['cn']
            * Required layers with antecedent runoff conditions: ['cn_dry', 'cn_avg', 'cn_wet']
        antecedent_moisture: {'dry', 'avg', 'wet'}, optional
            Antecedent runoff conditions.
            None if data has no antecedent runoff conditions.
            By default `avg`
        reproj_method : str, optional
            Resampling method for reprojecting the curve number data to the model grid.
            By default 'med'. For more information see, :py:meth:`hydromt.raster.RasterDataArray.reproject_like`
        """
        # get data
        da_org = self.data_catalog.get_rasterdataset(
            cn, bbox=self.mask.raster.transform_bounds(4326), buffer=10
        )
        # read variable
        v = "cn"
        if antecedent_moisture:
            v = f"cn_{antecedent_moisture}"
        if isinstance(da_org, xr.Dataset) and v in da_org.data_vars:
            da_org = da_org[v]
        elif not isinstance(da_org, xr.DataArray):
            raise ValueError(f"Could not find variable {v} in {cn}")

        # reproject using median
        da_cn = da_org.raster.reproject_like(self.grid, method=reproj_method)

        # convert to potential maximum soil moisture retention S (1000/CN - 10) [inch]
        da_scs = workflows.cn_to_s(da_cn, self.mask > 0).round(3)

        # set grid
        mname = "scs"
        da_scs.attrs.update(**self._ATTRS.get(mname, {}))
        self.set_grid(da_scs, name=mname)
        # update config: remove default infiltration values and set scs map
        self.config.pop("qinf", None)
        self.set_config(f"{mname}file", f"sfincs.{mname}")

    # Function to create curve number for SFINCS including recovery via saturated hydraulic conductivity [mm/hr]
    def setup_cn_infiltration_with_ks(
        self, lulc, hsg, ksat, reclass_table, effective, block_size=2000
    ):
        """Setup model the Soil Conservation Service (SCS) Curve Number (CN) files for SFINCS
        including recovery term based on the soil saturation

        Parameters
        ---------
        lulc : str, Path, or RasterDataset
            Landuse/landcover data set
        hsg : str, Path, or RasterDataset
            HSG (Hydrological Similarity Group) in integers
        ksat : str, Path, or RasterDataset
            Ksat (saturated hydraulic conductivity) [mm/hr]
        reclass_table : str, Path, or RasterDataset
            reclass table to relate landcover with soiltype
        effective : float
            estimate of percentage effective soil, e.g. 0.50 for 50%
        block_size : float
            maximum block size - use larger values will get more data in memory but can be faster, default=2000
        """

        # Read the datafiles
        da_landuse = self.data_catalog.get_rasterdataset(
            lulc, bbox=self.mask.raster.transform_bounds(4326), buffer=10
        )
        da_HSG = self.data_catalog.get_rasterdataset(
            hsg, bbox=self.mask.raster.transform_bounds(4326), buffer=10
        )
        da_Ksat = self.data_catalog.get_rasterdataset(
            ksat, bbox=self.mask.raster.transform_bounds(4326), buffer=10
        )
        df_map = self.data_catalog.get_dataframe(reclass_table, index_col=0)

        # Define outputs
        da_smax = xr.full_like(self.mask, -9999, dtype=np.float32)
        da_ks = xr.full_like(self.mask, -9999, dtype=np.float32)

        # Compute resolution land use (we are assuming that is the finest)
        resolution_landuse = np.mean(
            [abs(da_landuse.raster.res[0]), abs(da_landuse.raster.res[1])]
        )
        if da_landuse.raster.crs.is_geographic:
            resolution_landuse = (
                resolution_landuse * 111111.0
            )  # assume 1 degree is 111km

        # Define the blocks
        nrmax = block_size
        nmax = np.shape(self.mask)[0]
        mmax = np.shape(self.mask)[1]
        refi = self.config["dx"] / resolution_landuse  # finest resolution of landuse
        nrcb = int(np.floor(nrmax / refi))  # nr of regular cells in a block
        nrbn = int(np.ceil(nmax / nrcb))  # nr of blocks in n direction
        nrbm = int(np.ceil(mmax / nrcb))  # nr of blocks in m direction
        x_dim, y_dim = self.mask.raster.x_dim, self.mask.raster.y_dim

        # avoid blocks with width or height of 1
        merge_last_col = False
        merge_last_row = False
        if mmax % nrcb == 1:
            nrbm -= 1
            merge_last_col = True
        if nmax % nrcb == 1:
            nrbn -= 1
            merge_last_row = True

        ## Loop through blocks
        ib = -1
        for ii in range(nrbm):
            bm0 = ii * nrcb  # Index of first m in block
            bm1 = min(bm0 + nrcb, mmax)  # last m in block
            if merge_last_col and ii == (nrbm - 1):
                bm1 += 1

            for jj in range(nrbn):
                bn0 = jj * nrcb  # Index of first n in block
                bn1 = min(bn0 + nrcb, nmax)  # last n in block
                if merge_last_row and jj == (nrbn - 1):
                    bn1 += 1

                # Count
                ib += 1
                self.logger.debug(
                    f"\nblock {ib + 1}/{nrbn * nrbm} -- "
                    f"col {bm0}:{bm1-1} | row {bn0}:{bn1-1}"
                )

                # calculate transform and shape of block at cell and subgrid level
                da_mask_block = self.mask.isel(
                    {x_dim: slice(bm0, bm1), y_dim: slice(bn0, bn1)}
                ).load()

                # Call workflow
                (
                    da_smax_block,
                    da_ks_block,
                ) = workflows.curvenumber.scs_recovery_determination(
                    da_landuse, da_HSG, da_Ksat, df_map, da_mask_block
                )

                # New place in the overall matrix
                sn, sm = slice(bn0, bn1), slice(bm0, bm1)
                da_smax[sn, sm] = da_smax_block
                da_ks[sn, sm] = da_ks_block

        # Done
        self.logger.info(f"Done with determination of values (in blocks).")

        # Specify the effective soil retention (seff)
        da_seff = da_smax
        da_seff = da_seff * effective
        da_seff.raster.set_nodata(da_smax.raster.nodata)

        # set grids for seff, smax and ks (saturated hydraulic conductivity)
        names = ["smax", "seff", "ks"]
        data = [da_smax, da_seff, da_ks]
        for name, da in zip(names, data):
            # Give metadata to the layer and set grid
            da.attrs.update(**self._ATTRS.get(name, {}))
            self.set_grid(da, name=name)

            # update config: set maps
            self.set_config(f"{name}file", f"sfincs.{name}")  # give it to SFINCS

        # Remove qinf variable in sfincs
        self.config.pop("qinf", None)

    # Roughness
    def setup_manning_roughness(
        self,
        datasets_rgh: List[dict] = [],
        manning_land=0.04,
        manning_sea=0.02,
        rgh_lev_land=0,
    ):
        """Setup model manning roughness map (manningfile) from gridded manning data or a combinataion of gridded
        land-use/land-cover map and manning roughness mapping table.

        Adds model layers:

        * **man** map: manning roughness coefficient [s.m-1/3]

        Parameters
        ---------
        datasets_rgh : List[dict], optional
            List of dictionaries with Manning's n datasets. Each dictionary should at least contain one of the following:
            * (1) manning: filename (or Path) of gridded data with manning values
            * (2) lulc (and reclass_table) :a combination of a filename of gridded landuse/landcover and a mapping table.
            In additon, optional merge arguments can be provided e.g.: merge_method, gdf_valid_fn
        manning_land, manning_sea : float, optional
            Constant manning roughness values for land and sea, by default 0.04 and 0.02 s.m-1/3
            Note that these values are only used when no Manning's n datasets are provided, or to fill the nodata values
        rgh_lev_land : float, optional
            Elevation level to distinguish land and sea roughness (when using manning_land and manning_sea), by default 0.0
        """

        if len(datasets_rgh) > 0:
            datasets_rgh = self._parse_datasets_rgh(datasets_rgh)
        else:
            datasets_rgh = []

        # fromdep keeps track of whether any manning values should be based on the depth or not
        fromdep = len(datasets_rgh) == 0
        if self.grid_type == "regular":
            if len(datasets_rgh) > 0:
                da_man = workflows.merge_multi_dataarrays(
                    da_list=datasets_rgh,
                    da_like=self.mask,
                    interp_method="linear",
                    logger=self.logger,
                )
                fromdep = np.isnan(da_man).where(self.mask > 0, False).any()
            if "dep" in self.grid and fromdep:
                da_man0 = xr.where(
                    self.grid["dep"] >= rgh_lev_land, manning_land, manning_sea
                )
            elif fromdep:
                da_man0 = xr.full_like(self.mask, manning_land, dtype=np.float32)

            if len(datasets_rgh) > 0 and fromdep:
                self.logger.warning("nan values in manning roughness array")
                da_man = da_man.where(~np.isnan(da_man), da_man0)
            elif fromdep:
                da_man = da_man0
            da_man.raster.set_nodata(-9999.0)

            # set grid
            mname = "manning"
            da_man.attrs.update(**self._ATTRS.get(mname, {}))
            self.set_grid(da_man, name=mname)
            # update config: remove default manning values and set maning map
            for v in ["manning_land", "manning_sea", "rgh_lev_land"]:
                self.config.pop(v, None)
            self.set_config(f"{mname}file", f"sfincs.{mname[:3]}")

    def setup_observation_points(
        self,
        locations: Union[str, Path, gpd.GeoDataFrame],
        merge: bool = True,
        **kwargs,
    ):
        """Setup model observation point locations.

        Adds model layers:

        * **obs** geom: observation point locations

        Parameters
        ---------
        locations: str, Path, gpd.GeoDataFrame, optional
            Path, data source name, or geopandas object for observation point locations.
        merge: bool, optional
            If True, merge the new observation points with the existing ones. By default True.
        """
        name = self._GEOMS["observation_points"]

        # FIXME ensure the catalog is loaded before adding any new entries
        self.data_catalog.sources

        gdf_obs = self.data_catalog.get_geodataframe(
            locations, geom=self.region, assert_gtype="Point", **kwargs
        ).to_crs(self.crs)

        if not gdf_obs.geometry.type.isin(["Point"]).all():
            raise ValueError("Observation points must be of type Point.")

        if merge and name in self.geoms:
            gdf0 = self._geoms.pop(name)
            gdf_obs = gpd.GeoDataFrame(pd.concat([gdf_obs, gdf0], ignore_index=True))
            self.logger.info(f"Adding new observation points to existing ones.")

        self.set_geoms(gdf_obs, name)
        self.set_config(f"{name}file", f"sfincs.{name}")

    def setup_observation_lines(
        self,
        locations: Union[str, Path, gpd.GeoDataFrame],
        merge: bool = True,
        **kwargs,
    ):
        """Setup model observation lines (cross-sections) to monitor discharges.

        Adds model layers:

        * **crs** geom: observation lines (cross-sections)

        Parameters
        ---------
        locations: str, Path, gpd.GeoDataFrame, optional
            Path, data source name, or geopandas object for observation lines (cross-sections).
        merge: bool, optional
            If True, merge the new observation lines with the existing ones. By default True.
        """
        name = self._GEOMS["observation_lines"]

        # FIXME ensure the catalog is loaded before adding any new entries
        self.data_catalog.sources

        # FIXME assert_gtype="LineString" does not work for MultiLineString and default seems to be Point (??)
        gdf_obs = self.data_catalog.get_geodataframe(
            locations, geom=self.region, assert_gtype=None, **kwargs
        ).to_crs(self.crs)

        # make sure MultiLineString are converted to LineString
        gdf_obs = gdf_obs.explode(index_parts=True).reset_index(drop=True)

        if not gdf_obs.geometry.type.isin(["LineString"]).all():
            raise ValueError("Observation lines must be of type LineString.")

        if merge and name in self.geoms:
            gdf0 = self._geoms.pop(name)
            gdf_obs = gpd.GeoDataFrame(pd.concat([gdf_obs, gdf0], ignore_index=True))
            self.logger.info(f"Adding new observation lines to existing ones.")

        self.set_geoms(gdf_obs, name)
        self.set_config(f"{name}file", f"sfincs.{name}")

    def setup_structures(
        self,
        structures: Union[str, Path, gpd.GeoDataFrame],
        stype: str,
        dep: Union[str, Path, xr.DataArray] = None,
        buffer: float = None,
        dz: float = None,
        merge: bool = True,
        **kwargs,
    ):
        """Setup thin dam or weir structures.

        Adds model layer (depending on `stype`):

        * **thd** geom: thin dam
        * **weir** geom: weir / levee

        Parameters
        ----------
        structures : str, Path
            Path, data source name, or geopandas object to structure line geometry file.
            The "name" (for thd and weir), "z" and "par1" (for weir only) variables are optional.
            For weirs: `dz` must be provided if gdf has no "z" column or ZLineString;
            "par1" defaults to 0.6 if gdf has no "par1" column.
        stype : {'thd', 'weir'}
            Structure type.
        dep : str, Path, xr.DataArray, optional
            Path, data source name, or xarray raster object ('elevtn') describing the depth in an
            alternative resolution which is used for sampling the weir.
        buffer : float, optional
            If provided, describes the distance from the centerline to the foot of the structure.
            This distance is supplied to the raster.sample as the window (wdw).
        merge : bool, optional
            If True, merge with existing'stype' structures, by default True.
        dz: float, optional
            If provided, for weir structures the z value is calculated from
            the model elevation (dep) plus dz.
        """

        # read, clip and reproject
        gdf_structures = self.data_catalog.get_geodataframe(
            structures, geom=self.region, **kwargs
        ).to_crs(self.crs)

        cols = {
            "thd": ["name", "geometry"],
            "weir": ["name", "z", "par1", "geometry"],
        }
        assert stype in cols, f"stype must be one of {list(cols.keys())}"
        gdf = gdf_structures[
            [c for c in cols[stype] if c in gdf_structures.columns]
        ]  # keep relevant cols

        structs = utils.gdf2linestring(gdf)  # check if it parsed correct
        # sample zb values from dep file and set z = zb + dz
        if stype == "weir" and (dep is not None or dz is not None):
            if dep is None or dep == "dep":
                assert "dep" in self.grid, "dep layer not found"
                elv = self.grid["dep"]
            else:
                elv = self.data_catalog.get_rasterdataset(
                    dep, geom=self.region, buffer=5, variables=["elevtn"]
                )

            # calculate window size from buffer
            if buffer is not None:
                res = abs(elv.raster.res[0])
                if elv.raster.crs.is_geographic:
                    res = res * 111111.0
                window_size = int(np.ceil(buffer / res))
            else:
                window_size = 0
            self.logger.debug(f"Sampling elevation with window size {window_size}")

            structs_out = []
            for s in structs:
                pnts = gpd.points_from_xy(x=s["x"], y=s["y"])
                zb = elv.raster.sample(
                    gpd.GeoDataFrame(geometry=pnts, crs=self.crs), wdw=window_size
                )
                if zb.ndim > 1:
                    zb = zb.max(axis=1)

                s["z"] = zb.values
                if dz is not None:
                    s["z"] += float(dz)
                structs_out.append(s)
            gdf = utils.linestring2gdf(structs_out, crs=self.crs)
        # Else function if you define elevation of weir
        elif stype == "weir" and np.any(["z" not in s for s in structs]):
            raise ValueError("Weir structure requires z values.")
        # combine with existing structures if present
        if merge and stype in self.geoms:
            gdf0 = self._geoms.pop(stype)
            gdf = gpd.GeoDataFrame(pd.concat([gdf, gdf0], ignore_index=True))
            self.logger.info(f"Adding {stype} structures to existing structures.")

        # set structures
        self.set_geoms(gdf, stype)
        self.set_config(f"{stype}file", f"sfincs.{stype}")

    def setup_drainage_structures(
        self,
        structures: Union[str, Path, gpd.GeoDataFrame],
        stype: str = "pump",
        discharge: float = 0.0,
        merge: bool = True,
        **kwargs,
    ):
        """Setup drainage structures.

        Adds model layer:
        * **drn** geom: drainage pump or culvert

        Parameters
        ----------
        structures : str, Path
            Path, data source name, or geopandas object to structure line geometry file.
            The line should consist of only 2 points (else first and last points are used), ordered from up to downstream.
            The "type" (1 for pump and 2 for culvert), "par1" ("discharge" also accepted) variables are optional.
            If "type" or "par1" are not provided, they are based on stype or discharge arguments.
        stype : {'pump', 'culvert'}, optional
            Structure type, by default "pump". stype is converted to integer "type" to match with SFINCS expectations.
        discharge : float, optional
            Discharge of the structure, by default 0.0. For culverts, this is the maximum discharge,
            since actual discharge depends on waterlevel gradient
        merge : bool, optional
            If True, merge with existing drainage structures, by default True.
        """

        stype = stype.lower()
        svalues = {"pump": 1, "culvert": 2}
        if stype not in svalues:
            raise ValueError('stype must be one of "pump", "culvert"')
        svalue = svalues[stype]

        # read, clip and reproject
        gdf_structures = self.data_catalog.get_geodataframe(
            structures, geom=self.region, **kwargs
        ).to_crs(self.crs)

        # check if type (int) is present in gdf, else overwrite from args
        # TODO also add check if type is interger?
        if "type" not in gdf_structures:
            gdf_structures["type"] = svalue
        # if discharge is provided, rename to par1
        if "discharge" in gdf_structures:
            gdf_structures = gdf_structures.rename(columns={"discharge": "par1"})

        # add par1, par2, par3, par4, par5 if not present
        # NOTE only par1 is used in the model
        if "par1" not in gdf_structures:
            gdf_structures["par1"] = discharge
        if "par2" not in gdf_structures:
            gdf_structures["par2"] = 0
        if "par3" not in gdf_structures:
            gdf_structures["par3"] = 0
        if "par4" not in gdf_structures:
            gdf_structures["par4"] = 0
        if "par5" not in gdf_structures:
            gdf_structures["par5"] = 0

        # multi to single lines
        lines = gdf_structures.explode(column="geometry").reset_index(drop=True)
        # get start [0] and end [1] points
        endpoints = lines.boundary.explode(index_parts=True).unstack()
        # merge start and end points into a single linestring
        gdf_structures["geometry"] = endpoints.apply(
            lambda x: LineString(x.values.tolist()), axis=1
        )

        # combine with existing structures if present
        if merge and "drn" in self.geoms:
            gdf0 = self._geoms.pop("drn")
            gdf_structures = gpd.GeoDataFrame(
                pd.concat([gdf_structures, gdf0], ignore_index=True)
            )
            self.logger.info(f"Adding {stype} structures to existing structures.")

        # set structures
        self.set_geoms(gdf_structures, "drn")
        self.set_config("drnfile", "sfincs.drn")

    def setup_storage_volume(
        self,
        storage_locs: Union[str, Path, gpd.GeoDataFrame],
        volume: Union[float, List[float]] = None,
        height: Union[float, List[float]] = None,
        merge: bool = True,
    ):
        """Setup storage volume.

        Adds model layer:
        * **vol** map: storage volume for green infrastructure

        Parameters
        ----------
        storage_locs : str, Path
            Path, data source name, or geopandas object to storage location polygon or point geometry file.
            Optional "volume" or "height" attributes can be provided to set the storage volume.
        volume : float, optional
            Storage volume [m3], by default None
        height : float, optional
            Storage height [m], by default None
        merge : bool, optional
            If True, merge with existing storage volumes, by default True.

        """

        # read, clip and reproject
        gdf = self.data_catalog.get_geodataframe(
            storage_locs,
            geom=self.region,
            buffer=10,
        ).to_crs(self.crs)

        if self.grid_type == "regular":
            # if merge, add new storage volumes to existing ones
            if merge and "vol" in self.grid:
                da_vol = self.grid["vol"]
            else:
                da_vol = xr.full_like(self.mask, 0, dtype=np.float64)

            # add storage volumes form gdf to da_vol
            da_vol = workflows.add_storage_volume(
                da_vol,
                gdf,
                volume=volume,
                height=height,
                logger=self.logger,
            )

            # set grid
            mname = "vol"
            da_vol.attrs.update(**self._ATTRS.get(mname, {}))
            self.set_grid(da_vol, name=mname)
            # update config
            self.set_config(f"{mname}file", f"sfincs.{mname[:3]}")

    ### FORCING
    def set_forcing_1d(
        self,
        df_ts: pd.DataFrame = None,
        gdf_locs: gpd.GeoDataFrame = None,
        name: str = "bzs",
        merge: bool = True,
    ):
        """Set 1D forcing time series for 'bzs' or 'dis' boundary conditions.

        1D forcing exists of point location `gdf_locs` and associated timeseries `df_ts`.
        If `gdf_locs` is None, the currently set locations are used.

        If merge is True, time series in `df_ts` with the same index will
        overwrite existing data. Time series with new indices are added to
        the existing forcing.

        In case the forcing time series have a numeric index, the index is converted to
        a datetime index assuming the index is in seconds since `tref`.

        Parameters
        ----------
        df_ts : pd.DataFrame, optional
            1D forcing time series data. If None, dummy forcing data is added.
        gdf_locs : gpd.GeoDataFrame, optional
            Location of waterlevel boundary points. If None, the currently set locations are used.
        name : str, optional
            Name of the waterlevel boundary time series file, by default 'bzs'.
        merge : bool, optional
            If True, merge with existing forcing data, by default True.
        """
        # check dtypes
        if gdf_locs is not None:
            if not isinstance(gdf_locs, gpd.GeoDataFrame):
                raise ValueError("gdf_locs must be a gpd.GeoDataFrame")
            if not gdf_locs.index.is_integer() and gdf_locs.index.is_unique:
                raise ValueError("gdf_locs index must be unique integer values")
            if not gdf_locs.geometry.type.isin(["Point"]).all():
                raise ValueError("gdf_locs geometry must be Point")
            if gdf_locs.crs != self.crs:
                gdf_locs = gdf_locs.to_crs(self.crs)
        elif name in self.forcing:
            gdf_locs = self.forcing[name].vector.to_gdf()
        if df_ts is not None:
            if not isinstance(df_ts, pd.DataFrame):
                raise ValueError("df_ts must be a pd.DataFrame")
            if not df_ts.columns.is_integer() and df_ts.columns.is_unique:
                raise ValueError("df_ts column names must be unique integer values")
        # parse datetime index
        if df_ts is not None and df_ts.index.is_numeric():
            if "tref" not in self.config:
                raise ValueError(
                    "tref must be set in config to convert numeric index to datetime index"
                )
            tref = utils.parse_datetime(self.config["tref"])
            df_ts.index = tref + pd.to_timedelta(df_ts.index, unit="sec")
        # parse location index
        if (
            gdf_locs is not None
            and df_ts is not None
            and gdf_locs.index.size == df_ts.columns.size
            and not set(gdf_locs.index) == set(df_ts.columns)
        ):
            # loop over integer columns and find matching index
            for col in gdf_locs.select_dtypes(include=np.integer).columns:
                if set(gdf_locs[col]) == set(df_ts.columns):
                    gdf_locs = gdf_locs.set_index(col)
                    self.logger.info(f"Setting gdf_locs index to {col}")
                    break
            if not set(gdf_locs.index) == set(df_ts.columns):
                gdf_locs = gdf_locs.set_index(df_ts.columns)
                self.logger.info(
                    f"No matching index column found in gdf_locs; assuming the order is correct"
                )
        # merge with existing data
        if name in self.forcing and merge:
            # read existing data
            da = self.forcing[name]
            gdf0 = da.vector.to_gdf()
            df0 = da.transpose(..., da.vector.index_dim).to_pandas()
            if set(gdf0.index) != set(gdf_locs.index):
                # merge locations; overwrite existing locations with the same name
                gdf0 = gdf0.drop(gdf_locs.index, errors="ignore")
                gdf_locs = pd.concat([gdf0, gdf_locs], axis=0).sort_index()
                # gdf_locs = gpd.GeoDataFrame(gdf_locs, crs=gdf0.crs)
                df0 = df0.reindex(gdf_locs.index, axis=1, fill_value=0)
            if df_ts is None:
                df_ts = df0
            elif set(df0.columns) != set(df_ts.columns):
                # merge timeseries; overwrite existing timeseries with the same name
                df0 = df0.drop(columns=df_ts.columns, errors="ignore")
                df_ts = pd.concat([df0, df_ts], axis=1).sort_index()
                # use linear interpolation and backfill to fill in missing values
                df_ts = df_ts.sort_index()
                df_ts = df_ts.interpolate(method="linear").bfill().fillna(0)
        # location data is required
        if gdf_locs is None:
            raise ValueError(
                f"gdf_locs must be provided if not merged with existing {name} forcing data"
            )
        # fill in missing timeseries
        if df_ts is None:
            df_ts = pd.DataFrame(
                index=pd.date_range(*self.get_model_time(), periods=2),
                data=0,
                columns=gdf_locs.index,
            )
        # set forcing with consistent names
        if not set(gdf_locs.index) == set(df_ts.columns):
            raise ValueError("The gdf_locs index and df_ts columns must be the same")
        gdf_locs.index.name = "index"
        df_ts.columns.name = "index"
        df_ts.index.name = "time"
        da = GeoDataArray.from_gdf(gdf_locs.to_crs(self.crs), data=df_ts, name=name)
        self.set_forcing(da.transpose("time", "index"))

    def setup_waterlevel_forcing(
        self,
        geodataset: Union[str, Path, xr.Dataset] = None,
        timeseries: Union[str, Path, pd.DataFrame] = None,
        locations: Union[str, Path, gpd.GeoDataFrame] = None,
        offset: Union[str, Path, xr.Dataset] = None,
        buffer: float = 5e3,
        merge: bool = True,
    ):
        """Setup waterlevel forcing.

        Waterlevel boundary conditions are read from a `geodataset` (geospatial point timeseries)
        or a tabular `timeseries` dataframe. At least one of these must be provided.

        The tabular timeseries data is combined with `locations` if provided,
        or with existing 'bnd' locations if previously set.

        Adds model forcing layers:

        * **bzs** forcing: waterlevel time series [m+ref]

        Parameters
        ----------
        geodataset: str, Path, xr.Dataset, optional
            Path, data source name, or xarray data object for geospatial point timeseries.
        timeseries: str, Path, pd.DataFrame, optional
            Path, data source name, or pandas data object for tabular timeseries.
        locations: str, Path, gpd.GeoDataFrame, optional
            Path, data source name, or geopandas object for bnd point locations.
            It should contain a 'index' column matching the column names in `timeseries`.
        offset: str, Path, xr.Dataset, float, optional
            Path, data source name, constant value or xarray raster data for gridded offset
            between vertical reference of elevation and waterlevel data,
            The offset is added to the waterlevel data.
        buffer: float, optional
            Buffer [m] around model water level boundary cells to select waterlevel gauges,
            by default 5 km.
        merge : bool, optional
            If True, merge with existing forcing data, by default True.

        See Also
        --------
        set_forcing_1d
        """
        gdf_locs, df_ts = None, None
        tstart, tstop = self.get_model_time()  # model time
        # buffer around msk==2 values
        if np.any(self.mask == 2):
            region = self.mask.where(self.mask == 2, 0).raster.vectorize()
        else:
            region = self.region
        # read waterlevel data from geodataset or geodataframe
        if geodataset is not None:
            # read and clip data in time & space
            da = self.data_catalog.get_geodataset(
                geodataset,
                geom=region,
                buffer=buffer,
                variables=["waterlevel"],
                time_tuple=(tstart, tstop),
                crs=self.crs,
            )
            df_ts = da.transpose(..., da.vector.index_dim).to_pandas()
            gdf_locs = da.vector.to_gdf()
        elif timeseries is not None:
            df_ts = self.data_catalog.get_dataframe(
                timeseries,
                time_tuple=(tstart, tstop),
                # kwargs below only applied if timeseries not in data catalog
                parse_dates=True,
                index_col=0,
            )
            df_ts.columns = df_ts.columns.map(int)  # parse column names to integers

        # read location data (if not already read from geodataset)
        if gdf_locs is None and locations is not None:
            gdf_locs = self.data_catalog.get_geodataframe(
                locations, geom=region, buffer=buffer, crs=self.crs
            ).to_crs(self.crs)
            if "index" in gdf_locs.columns:
                gdf_locs = gdf_locs.set_index("index")
            # filter df_ts timeseries based on gdf_locs index
            # this allows to use a subset of the locations in the timeseries
            if df_ts is not None and np.isin(gdf_locs.index, df_ts.columns).all():
                df_ts = df_ts.reindex(gdf_locs.index, axis=1, fill_value=0)
        elif gdf_locs is None and "bzs" in self.forcing:
            gdf_locs = self.forcing["bzs"].vector.to_gdf()
        elif gdf_locs is None:
            raise ValueError("No waterlevel boundary (bnd) points provided.")

        # optionally read offset data and correct df_ts
        if offset is not None and gdf_locs is not None:
            if isinstance(offset, (float, int)):
                df_ts += offset
            else:
                da_offset = self.data_catalog.get_rasterdataset(
                    offset,
                    bbox=self.mask.raster.transform_bounds(4326),
                    buffer=5,
                )
                offset_pnts = da_offset.raster.sample(gdf_locs)
                df_offset = offset_pnts.to_pandas().reindex(df_ts.columns).fillna(0)
                df_ts = df_ts + df_offset
                offset = offset_pnts.mean().values
            self.logger.debug(
                f"waterlevel forcing: applied offset (avg: {offset:+.2f})"
            )

        # set/ update forcing
        self.set_forcing_1d(df_ts=df_ts, gdf_locs=gdf_locs, name="bzs", merge=merge)

    def setup_waterlevel_bnd_from_mask(
        self,
        distance: float = 1e4,
        merge: bool = True,
    ):
        """Setup waterlevel boundary (bnd) points along model waterlevel boundary (msk=2).

        The waterlevel boundary (msk=2) should be set before calling this method,
        e.g.: with `setup_mask_bounds`

        Waterlevels (bzs) are set to zero at these points, but can be updated
        with `setup_waterlevel_forcing`.

        Parameters
        ----------
        distance: float, optional
            Distance [m] between waterlevel boundary points,
            by default 10 km.
        merge : bool, optional
            If True, merge with existing forcing data, by default True.

        See Also
        --------
        setup_waterlevel_forcing
        setup_mask_bounds
        """
        # get waterlevel boundary vector based on mask
        gdf_msk = utils.get_bounds_vector(self.mask)
        gdf_msk2 = gdf_msk[gdf_msk["value"] == 2]

        # convert to meters if crs is geographic
        if self.mask.raster.crs.is_geographic:
            distance = distance / 111111.0

        # create points along boundary
        points = []
        for _, row in gdf_msk2.iterrows():
            distances = np.arange(0, row.geometry.length, distance)
            for d in distances:
                point = row.geometry.interpolate(d)
                points.append((point.x, point.y))

        # create geodataframe with points
        gdf = gpd.GeoDataFrame(geometry=gpd.points_from_xy(*zip(*points)), crs=self.crs)

        # set waterlevel boundary
        self.set_forcing_1d(gdf_locs=gdf, name="bzs", merge=merge)

    def setup_discharge_forcing(
        self,
        geodataset=None,
        timeseries=None,
        locations=None,
        merge=True,
        buffer: float = None,
    ):
        """Setup discharge forcing.

        Discharge timeseries are read from a `geodataset` (geospatial point timeseries)
        or a tabular `timeseries` dataframe. At least one of these must be provided.

        The tabular timeseries data is combined with `locations` if provided,
        or with existing 'src' locations if previously set, e.g., with the
        `setup_river_inflow` method.

        Adds model layers:

        * **dis** forcing: discharge time series [m3/s]

        Parameters
        ----------
        geodataset: str, Path, xr.Dataset, optional
            Path, data source name, or xarray data object for geospatial point timeseries.
        timeseries: str, Path, pd.DataFrame, optional
            Path, data source name, or pandas data object for tabular timeseries.
        locations: str, Path, gpd.GeoDataFrame, optional
            Path, data source name, or geopandas object for bnd point locations.
            It should contain a 'index' column matching the column names in `timeseries`.
        merge : bool, optional
            If True, merge with existing forcing data, by default True.
        buffer: float, optional
            Buffer [m] around model boundary within the model region
            select discharge gauges, by default None.

        See Also
        --------
        setup_river_inflow
        """
        gdf_locs, df_ts = None, None
        tstart, tstop = self.get_model_time()  # model time
        # buffer
        region = self.region
        if buffer is not None:  # TODO this assumes the model crs is projected
            region = region.boundary.buffer(buffer).clip(self.region)
        # read waterlevel data from geodataset or geodataframe
        if geodataset is not None:
            # read and clip data in time & space
            da = self.data_catalog.get_geodataset(
                geodataset,
                geom=region,
                variables=["discharge"],
                time_tuple=(tstart, tstop),
                crs=self.crs,
            )
            df_ts = da.transpose(..., da.vector.index_dim).to_pandas()
            gdf_locs = da.vector.to_gdf()
        elif timeseries is not None:
            df_ts = self.data_catalog.get_dataframe(
                timeseries,
                time_tuple=(tstart, tstop),
                # kwargs below only applied if timeseries not in data catalog
                parse_dates=True,
                index_col=0,
            )
            df_ts.columns = df_ts.columns.map(int)  # parse column names to integers

        # read location data (if not already read from geodataset)
        if gdf_locs is None and locations is not None:
            gdf_locs = self.data_catalog.get_geodataframe(
                locations, geom=region, crs=self.crs
            ).to_crs(self.crs)
            if "index" in gdf_locs.columns:
                gdf_locs = gdf_locs.set_index("index")
            # filter df_ts timeseries based on gdf_locs index
            # this allows to use a subset of the locations in the timeseries
            if df_ts is not None and np.isin(gdf_locs.index, df_ts.columns).all():
                df_ts = df_ts.reindex(gdf_locs.index, axis=1, fill_value=0)
        elif gdf_locs is None and "dis" in self.forcing:
            gdf_locs = self.forcing["dis"].vector.to_gdf()
        elif gdf_locs is None:
            raise ValueError("No discharge boundary (src) points provided.")

        # set/ update forcing
        self.set_forcing_1d(df_ts=df_ts, gdf_locs=gdf_locs, name="dis", merge=merge)

    def setup_discharge_forcing_from_grid(
        self,
        discharge,
        locations=None,
        uparea=None,
        wdw=1,
        rel_error=0.05,
        abs_error=50,
    ):
        """Setup discharge forcing based on a gridded discharge dataset.

        Discharge boundary timesereis are read from the `discharge` dataset
        with gridded discharge time series data.

        The `locations` are snapped to the `uparea` grid if provided based their
        uparea attribute. If not provided, the nearest grid cell is used.

        Adds model layers:

        * **dis** forcing: discharge time series [m3/s]

        Adds meta layer (not used by SFINCS):

        * **src_snapped** geom: snapped gauge location on discharge grid

        Parameters
        ----------
        discharge: str, Path, xr.DataArray optional
            Path,  data source name or xarray data object for gridded discharge timeseries dataset.

            * Required variables: ['discharge' (m3/s)]
            * Required coordinates: ['time', 'y', 'x']
        locations: str, Path, gpd.GeoDataFrame, optional
            Path, data source name, or geopandas data object for point location dataset.
            Not required if point location have previously been set, e.g. using the
            :py:meth:`~hydromt_sfincs.SfincsModel.setup_river_inflow` method.

            * Required variables: ['uparea' (km2)]
        uparea: str, Path, optional
            Path, data source name, or xarray data object for upstream area grid.

            * Required variables: ['uparea' (km2)]
        wdw: int, optional
            Window size in number of cells around discharge boundary locations
            to snap to, only used if ``uparea`` is provided. By default 1.
        rel_error, abs_error: float, optional
            Maximum relative error (default 0.05) and absolute error (default 50 km2)
            between the discharge boundary location upstream area and the upstream area of
            the best fit grid cell, only used if "discharge" geoms has a "uparea" column.

        See Also
        --------
        setup_river_inflow
        """
        if locations is not None:
            gdf = self.data_catalog.get_geodataframe(
                locations, geom=self.region, assert_gtype="Point"
            ).to_crs(self.crs)
        elif "dis" in self.forcing:
            gdf = self.forcing["dis"].vector.to_gdf()
        else:
            raise ValueError("No discharge boundary (src) points provided.")

        # read data
        ds = self.data_catalog.get_rasterdataset(
            discharge,
            bbox=self.mask.raster.transform_bounds(4326),
            buffer=2,
            time_tuple=self.get_model_time(),  # model time
            variables=["discharge"],
            single_var_as_array=False,
        )
        if uparea is not None and "uparea" in gdf.columns:
            da_upa = self.data_catalog.get_rasterdataset(
                uparea,
                bbox=self.mask.raster.transform_bounds(4326),
                buffer=2,
                variables=["uparea"],
            )
            # make sure ds and da_upa align
            ds["uparea"] = da_upa.raster.reproject_like(ds, method="nearest")
        elif "uparea" not in gdf.columns:
            self.logger.warning('No "uparea" column found in location data.')

        # TODO use hydromt core method
        ds_snapped = workflows.snap_discharge(
            ds=ds,
            gdf=gdf,
            wdw=wdw,
            rel_error=rel_error,
            abs_error=abs_error,
            uparea_name="uparea",
            discharge_name="discharge",
            logger=self.logger,
        )
        # set zeros for src points without matching discharge
        da_q = ds_snapped["discharge"].reindex(index=gdf.index, fill_value=0).fillna(0)
        df_q = da_q.transpose("time", ...).to_pandas()
        # update forcing
        self.set_forcing_1d(df_ts=df_q, gdf_locs=gdf, name="dis")
        # keep snapped locations
        self.set_geoms(ds_snapped.vector.to_gdf(), "src_snapped")

    def setup_precip_forcing_from_grid(
        self, precip, dst_res=None, aggregate=False, **kwargs
    ):
        """Setup precipitation forcing from a gridded spatially varying data source.

        If aggregate is True, spatially uniform precipitation forcing is added to
        the model based on the mean precipitation over the model domain.
        If aggregate is False, distributed precipitation is added to the model as netcdf file.
        The data is reprojected to the model CRS (and destination resolution `dst_res` if provided).

        Adds one of these model layer:

        * **netamprfile** forcing: distributed precipitation [mm/hr]
        * **precipfile** forcing: uniform precipitation [mm/hr]

        Parameters
        ----------
        precip, str, Path
            Path to precipitation rasterdataset netcdf file.

            * Required variables: ['precip' (mm)]
            * Required coordinates: ['time', 'y', 'x']

        dst_res: float
            output resolution (m), by default None and computed from source data.
            Only used in combination with aggregate=False
        aggregate: bool, {'mean', 'median'}, optional
            Method to aggregate distributed input precipitation data. If True, mean
            aggregation is used, if False (default) the data is not aggregated and
            spatially distributed precipitation is returned.
        """
        # get data for model domain and config time range
        precip = self.data_catalog.get_rasterdataset(
            precip,
            bbox=self.mask.raster.transform_bounds(4326),
            buffer=2,
            time_tuple=self.get_model_time(),
            variables=["precip"],
        )

        # aggregate or reproject in space
        if aggregate:
            stat = aggregate if isinstance(aggregate, str) else "mean"
            self.logger.debug(f"Aggregate precip using {stat}.")
            zone = self.region.dissolve()  # make sure we have a single (multi)polygon
            precip_out = precip.raster.zonal_stats(zone, stats=stat)[f"precip_{stat}"]
            df_ts = precip_out.where(precip_out >= 0, 0).fillna(0).squeeze().to_pandas()
            self.setup_precip_forcing(df_ts.to_frame())
        else:
            # reproject to model utm crs
            # NOTE: currently SFINCS errors (stack overflow) on large files,
            # downscaling to model grid is not recommended
            kwargs0 = dict(align=dst_res is not None, method="nearest_index")
            kwargs0.update(kwargs)
            meth = kwargs0["method"]
            self.logger.debug(f"Resample precip using {meth}.")
            precip_out = precip.raster.reproject(
                dst_crs=self.crs, dst_res=dst_res, **kwargs
            ).fillna(0)

            # only resample in time if freq < 1H, else keep input values
            if da_to_timedelta(precip_out) < pd.to_timedelta("1H"):
                precip_out = hydromt.workflows.resample_time(
                    precip_out,
                    freq=pd.to_timedelta("1H"),
                    conserve_mass=True,
                    upsampling="bfill",
                    downsampling="sum",
                    logger=self.logger,
                )
            precip_out = precip_out.rename("precip_2d")

            # add to forcing
            self.set_forcing(precip_out, name="precip_2d")

    def setup_precip_forcing(self, timeseries=None, magnitude=None):
        """Setup spatially uniform precipitation forcing (precip).

        Adds model layers:

        * **precipfile** forcing: uniform precipitation [mm/hr]

        Parameters
        ----------
        timeseries: str, Path
            Path to tabulated timeseries csv file with time index in first column
            and location IDs in the first row,
            see :py:meth:`hydromt.open_timeseries_from_table`, for details.
            Note: tabulated timeseries files cannot yet be set through the data_catalog yml file.
        magnitude: float
            Precipitation magnitude [mm/hr] to use if no timeseries is provided.
        """
        tstart, tstop = self.get_model_time()
        if timeseries is not None:
            df_ts = self.data_catalog.get_dataframe(
                timeseries,
                time_tuple=(tstart, tstop),
                # kwargs below only applied if timeseries not in data catalog
                parse_dates=True,
                index_col=0,
            )
        elif magnitude is not None:
            times = pd.date_range(*self.get_model_time(), freq="10T")
            df_ts = pd.DataFrame(
                index=times, data=np.full((len(times), 1), magnitude, dtype=float)
            )
        else:
            raise ValueError("Either timeseries or magnitude must be provided")

        if isinstance(df_ts, pd.DataFrame):
            df_ts = df_ts.squeeze()
        if not isinstance(df_ts, pd.Series):
            raise ValueError("df_ts must be a pandas.Series")
        df_ts.name = "precip"
        df_ts.index.name = "time"
        self.set_forcing(df_ts.to_xarray(), name="precip")

    def setup_pressure_forcing_from_grid(
        self, press, dst_res=None, fill_value=101325, **kwargs
    ):
        """Setup pressure forcing from a gridded spatially varying data source.

        Adds one model layer:

        * **netampfile** forcing: distributed barometric pressure [Pa]

        Parameters
        ----------
        press, str, Path, xr.Dataset, xr.DataArray
            Path to pressure rasterdataset netcdf file or xarray dataset.

            * Required variables: ['press_msl' (Pa)]
            * Required coordinates: ['time', 'y', 'x']

        dst_res: float
            output resolution (m), by default None and computed from source data.

        fill_value: float
            value to use when no data is available.
            Standard atmospheric pressure (101325 Pa) is used if no value is given.
        """
        # get data for model domain and config time range
        press = self.data_catalog.get_rasterdataset(
            press,
            geom=self.region,
            buffer=2,
            time_tuple=self.get_model_time(),
            variables=["press_msl"],
        )

        # reproject to model utm crs
        # NOTE: currently SFINCS errors (stack overflow) on large files,
        # downscaling to model grid is not recommended
        kwargs0 = dict(align=dst_res is not None, method="nearest_index")
        kwargs0.update(kwargs)
        meth = kwargs0["method"]
        self.logger.debug(f"Resample pressure using {meth}.")
        press_out = press.raster.reproject(
            dst_crs=self.crs, dst_res=dst_res, **kwargs
        ).fillna(fill_value)

        # only resample in time if freq < 1H, else keep input values
        if da_to_timedelta(press_out) < pd.to_timedelta("1H"):
            press_out = hydromt.workflows.resample_time(
                press_out,
                freq=pd.to_timedelta("1H"),
                conserve_mass=False,
                upsampling="interpolate",
                downsampling="interpolate",
                logger=self.logger,
            )

        press_out = press_out.rename("press_2d")

        # add to forcing
        self.set_forcing(press_out, name="press_2d")

    def setup_wind_forcing_from_grid(self, wind, dst_res=None, **kwargs):
        """Setup pressure forcing from a gridded spatially varying data source.

        Adds one model layer:

        * **netamuamv** forcing: distributed wind [m/s]

        Parameters
        ----------
        wind, str, Path, xr.Dataset
            Path to wind rasterdataset (including eastward and northward components) netcdf file or xarray dataset.

            * Required variables: ['wind10_u' (m/s), 'wind10_v' (m/s)]
            * Required coordinates: ['time', 'y', 'x']

        dst_res: float
            output resolution (m), by default None and computed from source data.
        """
        # get data for model domain and config time range
        wind = self.data_catalog.get_rasterdataset(
            wind,
            geom=self.region,
            buffer=2,
            time_tuple=self.get_model_time(),
            variables=["wind10_u", "wind10_v"],
        )

        # reproject to model utm crs
        # NOTE: currently SFINCS errors (stack overflow) on large files,
        # downscaling to model grid is not recommended
        kwargs0 = dict(align=dst_res is not None, method="nearest_index")
        kwargs0.update(kwargs)
        meth = kwargs0["method"]
        self.logger.debug(f"Resample wind using {meth}.")

        wind = wind.raster.reproject(
            dst_crs=self.crs, dst_res=dst_res, **kwargs
        ).fillna(0)

        # only resample in time if freq < 1H, else keep input values
        if da_to_timedelta(wind) < pd.to_timedelta("1H"):
            wind_out = xr.Dataset()
            # resample in time
            for var in wind.data_vars:
                wind_out[var] = hydromt.workflows.resample_time(
                    wind[var],
                    freq=pd.to_timedelta("1H"),
                    conserve_mass=False,
                    upsampling="interpolate",
                    downsampling="interpolate",
                    logger=self.logger,
                )
        else:
            wind_out = wind

        # add to forcing
        self.set_forcing(wind_out, name="wind_2d")

    def setup_wind_forcing(self, timeseries=None, magnitude=None, direction=None):
        """Setup spatially uniform wind forcing (wind).

        Adds model layers:

        * **windfile** forcing: uniform wind magnitude [m/s] and direction [deg]

        Parameters
        ----------
        timeseries, str, Path
            Path to tabulated timeseries csv file with time index in first column,
            magnitude in second column and direction in third column
            see :py:meth:`hydromt.open_timeseries_from_table`, for details.
            Note: tabulated timeseries files cannot yet be set through the data_catalog yml file.
        magnitude: float
            Magnitude of the wind [m/s]
        direction: float
            Direction where the wind is coming from [deg], e.g. 0 is north, 90 is east, etc.
        """
        tstart, tstop = self.get_model_time()
        if timeseries is not None:
            df_ts = self.data_catalog.get_dataframe(
                timeseries,
                time_tuple=(tstart, tstop),
                # kwargs below only applied if timeseries not in data catalog
                parse_dates=True,
                index_col=0,
            )
        elif magnitude is not None and direction is not None:
            df_ts = pd.DataFrame(
                index=pd.date_range(*self.get_model_time(), periods=2),
                data=np.array([[magnitude, direction], [magnitude, direction]]),
                columns=["mag", "dir"],
            )
        else:
            raise ValueError(
                "Either timeseries or magnitude and direction must be provided"
            )

        df_ts.name = "wnd"
        df_ts.index.name = "time"
        df_ts.columns.name = "index"
        da = xr.DataArray(
            df_ts.values,
            dims=("time", "index"),
            coords={"time": df_ts.index, "index": ["mag", "dir"]},
        )
        self.set_forcing(da, name="wnd")

    def setup_tiles(
        self,
        path: Union[str, Path] = None,
        region: dict = None,
        datasets_dep: List[dict] = [],
        zoom_range: Union[int, List[int]] = [0, 13],
        z_range: List[int] = [-20000.0, 20000.0],
        create_index_tiles: bool = True,
        create_topobathy_tiles: bool = True,
        fmt: str = "bin",
    ):
        """Create both index and topobathy tiles in webmercator format.

        Parameters
        ----------
        path : Union[str, Path]
            Directory in which to store the index tiles, if None, the model root + tiles is used.
        region : dict
            Dictionary describing region of interest, e.g.:
            * {'bbox': [xmin, ymin, xmax, ymax]}. Note bbox should be provided in WGS 84
            * {'geom': 'path/to/polygon_geometry'}
            If None, the model region is used.
        datasets_dep : List[dict]
            List of dictionaries with topobathy data, each containing a dataset name or Path (elevtn) and optional merge arguments e.g.:
            [{'elevtn': merit_hydro, 'zmin': 0.01}, {'elevtn': gebco, 'offset': 0, 'merge_method': 'first', reproj_method: 'bilinear'}]
            For a complete overview of all merge options, see :py:func:`~hydromt.workflows.merge_multi_dataarrays`
            Note that subgrid/dep_subgrid.tif is automatically used if present and datasets_dep is left empty.
        zoom_range : Union[int, List[int]], optional
            Range of zoom levels for which tiles are created, by default [0,13]
        z_range : List[int], optional
            Range of valid elevations that are included in the topobathy tiles, by default [-20000.0, 20000.0]
        create_index_tiles : bool, optional
            If True, index tiles are created, by default True
        create_topobathy_tiles : bool, optional
            If True, topobathy tiles are created, by default True.
        fmt : str, optional
            Format of the tiles: "bin" (binary, default), or "png".
        """
        # use model root if path not provided
        if path is None:
            path = os.path.join(self.root, "tiles")

        # use model region if region not provided
        if region is None:
            region = self.region
        else:
            _kind, _region = hydromt.workflows.parse_region(region=region)
            if "bbox" in _region:
                bbox = _region["bbox"]
                region = gpd.GeoDataFrame(geometry=[box(*bbox)], crs=4326)
            elif "geom" in _region:
                region = _region["geom"]
                if region.crs is None:
                    raise ValueError('Model region "geom" has no CRS')

        # if only one zoom level is specified, create tiles up to that zoom level (inclusive)
        if isinstance(zoom_range, int):
            zoom_range = [0, zoom_range]

        # create index tiles
        if create_index_tiles:
            # only binary and png are supported for index tiles so set to binary if tif
            fmt_ind = "bin" if fmt == "tif" else fmt

            if self.grid_type == "regular":
                self.reggrid.create_index_tiles(
                    region=region,
                    root=path,
                    zoom_range=zoom_range,
                    fmt=fmt_ind,
                    logger=self.logger,
                )
            elif self.grid_type == "quadtree":
                raise NotImplementedError(
                    "Index tiles not yet implemented for quadtree grids."
                )

        # create topobathy tiles
        if create_topobathy_tiles:
            # compute resolution of highest zoom level
            # resolution of zoom level 0  on equator: 156543.03392804097
            res = 156543.03392804097 / 2 ** zoom_range[1]
            datasets_dep = self._parse_datasets_dep(datasets_dep, res=res)

            # if no datasets provided, check if high-res subgrid geotiff is there
            if len(datasets_dep) == 0:
                if os.path.exists(os.path.join(self.root, "subgrid")):
                    # check if there is a dep_subgrid.tif
                    dep = os.path.join(self.root, "subgrid", "dep_subgrid.tif")
                    if os.path.exists(dep):
                        da = self.data_catalog.get_rasterdataset(dep)
                        datasets_dep.append({"da": da})
                    else:
                        raise ValueError("No topobathy datasets provided.")

            # create topobathy tiles
            workflows.tiling.create_topobathy_tiles(
                root=path,
                region=region,
                datasets_dep=datasets_dep,
                index_path=os.path.join(path, "indices"),
                zoom_range=zoom_range,
                z_range=z_range,
                fmt=fmt,
            )

    # Plotting
    def plot_forcing(self, fn_out=None, forcings="all", **kwargs):
        """Plot model timeseries forcing.

        For distributed forcing a spatial avarage, minimum or maximum is plotted.

        Parameters
        ----------
        fn_out: str
            Path to output figure file.
            If a basename is given it is saved to <model_root>/figs/<fn_out>
            If None, no file is saved.
        forcings : str
            List of forcings to plot, by default 'all'.
            If 'all', all available forcings are plotted.
            See :py:attr:`~hydromt_sfincs.SfincsModel.forcing.keys()`
            for available forcings.
        **kwargs : dict
            Additional keyword arguments passed to
            :py:func:`hydromt.plotting.plot_forcing`.

        Returns
        -------
        fig, axes
            Model fig and ax objects
        """
        import matplotlib.dates as mdates
        import matplotlib.pyplot as plt

        if self.forcing:
            forcing = {}
            if forcings == "all":
                forcings = list(self.forcing.keys())
            elif isinstance(forcings, str):
                forcings = [forcings]
            for name in forcings:
                if name not in self.forcing:
                    self.logger.warning(f'No forcing named "{name}" found in model.')
                    continue
                if isinstance(self.forcing[name], xr.Dataset):
                    self.logger.warning(
                        f'Skipping forcing "{name}" as it is a dataset.'
                    )
                    continue
                # plot only dataarrays
                forcing[name] = self.forcing[name].copy()
                # update missing attributes for plot labels
                forcing[name].attrs.update(**self._ATTRS.get(name, {}))
            if len(forcing) > 0:
                fig, axes = plots.plot_forcing(forcing, **kwargs)
                # set xlim to model tstart - tend
                tstart, tstop = self.get_model_time()
                axes[-1].set_xlim(mdates.date2num([tstart, tstop]))

                # save figure
                if fn_out is not None:
                    if not os.path.isabs(fn_out):
                        fn_out = join(self.root, "figs", fn_out)
                    if not os.path.isdir(dirname(fn_out)):
                        os.makedirs(dirname(fn_out))
                    plt.savefig(fn_out, dpi=225, bbox_inches="tight")
                return fig, axes
        else:
            raise ValueError("No forcing found in model.")

    def plot_basemap(
        self,
        fn_out: str = None,
        variable: Union[str, xr.DataArray] = "dep",
        shaded: bool = False,
        plot_bounds: bool = True,
        plot_region: bool = False,
        plot_geoms: bool = True,
        bmap: str = None,
        zoomlevel: int = "auto",
        figsize: Tuple[int] = None,
        geom_names: List[str] = None,
        geom_kwargs: Dict = {},
        legend_kwargs: Dict = {},
        **kwargs,
    ):
        """Create basemap plot.

        Parameters
        ----------
        fn_out: str, optional
            Path to output figure file, by default None.
            If a basename is given it is saved to <model_root>/figs/<fn_out>
            If None, no file is saved.
        variable : str, xr.DataArray, optional
            Map of variable in ds to plot, by default 'dep'
            Alternatively, provide a xr.DataArray
        shaded : bool, optional
            Add shade to variable (only for variable = 'dep' and non-rotated grids),
            by default False
        plot_bounds : bool, optional
            Add waterlevel (msk=2) and open (msk=3) boundary conditions to plot.
        plot_region : bool, optional
            If True, plot region outline.
        plot_geoms : bool, optional
            If True, plot available geoms.
        bmap : str, optional
            background map souce name, by default None.
            Default image tiles "sat", and "osm" are fetched from cartopy image tiles.
            If contextily is installed, xyzproviders tiles can be used as well.
        zoomlevel : int, optional
            zoomlevel, by default 'auto'
        figsize : Tuple[int], optional
            figure size, by default None
        geom_names : List[str], optional
            list of model geometries to plot, by default all model geometries.
        geom_kwargs : Dict of Dict, optional
            Model geometry styling per geometry, passed to geopandas.GeoDataFrame.plot method.
            For instance: {'src': {'markersize': 30}}.
        legend_kwargs : Dict, optional
            Legend kwargs, passed to ax.legend method.

        Returns
        -------
        fig, axes
            Model fig and ax objects
        """
        import matplotlib.pyplot as plt

        # combine geoms and forcing locations
        sg = self.geoms.copy()
        for fname, gname in self._FORCING_1D.values():
            if fname[0] in self.forcing and gname is not None:
                try:
                    sg.update({gname: self.forcing[fname[0]].vector.to_gdf()})
                except ValueError:
                    self.logger.debug(f'unable to plot forcing location: "{fname}"')
        if plot_region and "region" not in self.geoms:
            sg.update({"region": self.region})

        # make sure grid are set
        if isinstance(variable, xr.DataArray):
            ds = variable.to_dataset()
            variable = variable.name
        elif variable.startswith("subgrid.") and self.subgrid is not None:
            ds = self.subgrid.copy()
            variable = variable.replace("subgrid.", "")
        else:
            ds = self.grid.copy()
            if "msk" not in ds:
                ds["msk"] = self.mask

        fig, ax = plots.plot_basemap(
            ds,
            sg,
            variable=variable,
            shaded=shaded,
            plot_bounds=plot_bounds,
            plot_region=plot_region,
            plot_geoms=plot_geoms,
            bmap=bmap,
            zoomlevel=zoomlevel,
            figsize=figsize,
            geom_names=geom_names,
            geom_kwargs=geom_kwargs,
            legend_kwargs=legend_kwargs,
            **kwargs,
        )

        if fn_out is not None:
            if not os.path.isabs(fn_out):
                fn_out = join(self.root, "figs", fn_out)
            if not os.path.isdir(dirname(fn_out)):
                os.makedirs(dirname(fn_out))
            plt.savefig(fn_out, dpi=225, bbox_inches="tight")

        return fig, ax

    # I/O
    def read(self, epsg: int = None):
        """Read the complete model schematization and configuration from file."""
        self.read_config(epsg=epsg)
        if epsg is None and "epsg" not in self.config:
            raise ValueError("Please specify epsg to read this model")
        self.read_grid()
        self.read_subgrid()
        self.read_geoms()
        self.read_forcing()
        self.logger.info("Model read")

    def write(self):
        """Write the complete model schematization and configuration to file."""
        self.logger.info(f"Writing model data to {self.root}")
        # TODO - add check for subgrid & quadtree > give flags to self.write_grid() and self.write_config()
        self.write_grid()
        self.write_subgrid()
        self.write_geoms()
        self.write_forcing()
        self.write_states()
        # config last; might be udpated when writing maps, states or forcing
        self.write_config()
        # write data catalog with used data sources
        self.write_data_catalog()  # new in hydromt v0.4.4

    def read_grid(self, data_vars: Union[List, str] = None) -> None:
        """Read SFINCS binary grid files and save to `grid` attribute.
        Filenames are taken from the `config` attribute (i.e. input file).

        Parameters
        ----------
        data_vars : Union[List, str], optional
            List of data variables to read, by default None (all)
        """
        if self._grid is None:
            self._grid = xr.Dataset()  # avoid reading grid twice

        da_lst = []
        if data_vars is None:
            data_vars = self._MAPS
        elif isinstance(data_vars, str):
            data_vars = list(data_vars)

        # read index file
        ind_fn = self.get_config("indexfile", fallback="sfincs.ind", abs_path=True)
        if not isfile(ind_fn):
            raise IOError(f".ind path {ind_fn} does not exist")

        dtypes = {"msk": "u1"}
        mvs = {"msk": 0}
        if self.reggrid is not None:
            ind = self.reggrid.read_ind(ind_fn=ind_fn)

            for name in data_vars:
                if f"{name}file" in self.config:
                    fn = self.get_config(
                        f"{name}file", fallback=f"sfincs.{name}", abs_path=True
                    )
                    if not isfile(fn):
                        self.logger.warning(f"{name}file not found at {fn}")
                        continue
                    dtype = dtypes.get(name, "f4")
                    mv = mvs.get(name, -9999.0)
                    da = self.reggrid.read_map(fn, ind, dtype, mv, name=name)
                    da_lst.append(da)
            ds = xr.merge(da_lst)
            epsg = self.config.get("epsg", None)
            if epsg is not None:
                ds.raster.set_crs(epsg)
            self.set_grid(ds)

            # keep some metadata maps from gis directory
            fns = glob.glob(join(self.root, "gis", "*.tif"))
            fns = [
                fn
                for fn in fns
                if basename(fn).split(".")[0] not in self.grid.data_vars
            ]
            if fns:
                ds = hydromt.open_mfraster(fns).load()
                self.set_grid(ds)
                ds.close()

    def write_grid(self, data_vars: Union[List, str] = None):
        """Write SFINCS grid to binary files including map index file.
        Filenames are taken from the `config` attribute (i.e. input file).

        If `write_gis` property is True, all grid variables are written to geotiff
        files in a "gis" subfolder.

        Parameters
        ----------
        data_vars : Union[List, str], optional
            List of data variables to write, by default None (all)
        """
        self._assert_write_mode

        dtypes = {"msk": "u1"}  # default to f4
        if self.reggrid and len(self.grid.data_vars) > 0 and "msk" in self.grid:
            # make sure orientation is S->N
            ds_out = self.grid
            if ds_out.raster.res[1] < 0:
                ds_out = ds_out.raster.flipud()
            mask = ds_out["msk"].values

            self.logger.debug("Write binary map indices based on mask.")
            ind_fn = self.get_config("indexfile", abs_path=True)
            self.reggrid.write_ind(ind_fn=ind_fn, mask=mask)

            if data_vars is None:  # write all maps
                data_vars = [v for v in self._MAPS if v in ds_out]
            elif isinstance(data_vars, str):
                data_vars = list(data_vars)
            self.logger.debug(f"Write binary map files: {data_vars}.")
            for name in data_vars:
                if f"{name}file" not in self.config:
                    self.set_config(f"{name}file", f"sfincs.{name}")
                # do not write depfile if subgrid is used
                if (name == "dep" or name == "manning") and self.subgrid:
                    continue
                self.reggrid.write_map(
                    map_fn=self.get_config(f"{name}file", abs_path=True),
                    data=ds_out[name].values,
                    mask=mask,
                    dtype=dtypes.get(name, "f4"),
                )

        if self._write_gis:
            self.write_raster("grid")

    def read_subgrid(self):
        """Read SFINCS subgrid file and add to `subgrid` attribute.
        Filename is taken from the `config` attribute (i.e. input file)."""

        self._assert_read_mode

        if "sbgfile" in self.config:
            fn = self.get_config("sbgfile", abs_path=True)
            if not isfile(fn):
                self.logger.warning(f"sbgfile not found at {fn}")
                return

            # re-initialize subgrid (different variables for old/new version)
            # TODO: come up with a better way to handle this
            self.reggrid.subgrid = SubgridTableRegular()
            self.subgrid = xr.Dataset()

            # read subgrid file
            if fn.parts[-1].endswith(".sbg"):  # read binary file
                self.reggrid.subgrid.read_binary(file_name=fn, mask=self.mask)
            else:  # read netcdf file
                self.reggrid.subgrid.read(file_name=fn, mask=self.mask)
            self.subgrid = self.reggrid.subgrid.to_xarray(
                dims=self.mask.raster.dims, coords=self.mask.raster.coords
            )

    def write_subgrid(self):
        """Write SFINCS subgrid file."""
        self._assert_write_mode

        if self.subgrid:
            if "sbgfile" not in self.config:
                # apparently no subgrid was read, so set default filename
                self.set_config("sbgfile", "sfincs_subgrid.nc")

            fn = self.get_config("sbgfile", abs_path=True)
            if fn.parts[-1].endswith(".sbg"):
                # write binary file
                self.reggrid.subgrid.write_binary(file_name=fn, mask=self.mask)
            else:
                # write netcdf file
                self.reggrid.subgrid.write(file_name=fn, mask=self.mask)

    def read_geoms(self):
        """Read geometry files and save to `geoms` attribute.
        Known geometry files mentioned in the sfincs.inp configuration file are read,
        including: bnd/src/obs xy(n) files, thd/weir structure files and drn drainage structure files.

        If other geojson files are present in a "gis" subfolder folder, those are read as well.
        """
        self._assert_read_mode
        if self._geoms is None:
            self._geoms = {}  # avoid reading geoms twice

        # read _GEOMS model files
        for gname in self._GEOMS.values():
            if f"{gname}file" in self.config:
                fn = self.get_config(f"{gname}file", abs_path=True)
                if fn is None:
                    continue
                elif not isfile(fn):
                    self.logger.warning(f"{gname}file not found at {fn}")
                    continue
                if gname in ["thd", "weir", "crs"]:
                    struct = utils.read_geoms(fn)
                    gdf = utils.linestring2gdf(struct, crs=self.crs)
                elif gname == "obs":
                    gdf = utils.read_xyn(fn, crs=self.crs)
                elif gname == "drn":
                    gdf = utils.read_drn(fn, crs=self.crs)
                else:
                    gdf = utils.read_xy(fn, crs=self.crs)
                # this seems to be required for new pandas versions
                gdf.set_geometry("geometry", inplace=True)
                self.set_geoms(gdf, name=gname)
        # read additional geojson files from gis directory
        for fn in glob.glob(join(self.root, "gis", "*.geojson")):
            name = basename(fn).replace(".geojson", "")
            gnames = [f[1] for f in self._FORCING_1D.values() if f[1] is not None]
            skip = gnames + list(self._GEOMS.values())
            if name in skip:
                continue
            gdf = hydromt.open_vector(fn, crs=self.crs)
            self.set_geoms(gdf, name=name)

    def write_geoms(self, data_vars: Union[List, str] = None):
        """Write geoms to bnd/src/obs xy files and thd/weir structure files.
        Filenames are based on the `config` attribute.

        If `write_gis` property is True, all geoms are written to geojson
        files in a "gis" subfolder.

        Parameters
        ----------
        data_vars : list of str, optional
            List of data variables to write, by default None (all)

        """
        self._assert_write_mode

        # change precision of coordinates according to crs
        if self.crs.is_geographic:
            fmt = "%.6f"
        else:
            fmt = "%.1f"

        if self.geoms:
            dvars = self._GEOMS.values()
            if data_vars is not None:
                dvars = [name for name in data_vars if name in self._GEOMS.values()]
            self.logger.info("Write geom files")
            for gname, gdf in self.geoms.items():
                if gname in dvars:
                    if f"{gname}file" not in self.config:
                        self.set_config(f"{gname}file", f"sfincs.{gname}")
                    fn = self.get_config(f"{gname}file", abs_path=True)
                    if gname in ["thd", "weir", "crs"]:
                        struct = utils.gdf2linestring(gdf)
                        utils.write_geoms(fn, struct, stype=gname, fmt=fmt)
                    elif gname == "obs":
                        utils.write_xyn(fn, gdf, fmt=fmt)
                    elif gname == "drn":
                        utils.write_drn(fn, gdf, fmt=fmt)
                    else:
                        hydromt.io.write_xy(fn, gdf, fmt="%8.2f")

            # NOTE: all geoms are written to geojson files in a "gis" subfolder
            if self._write_gis:
                self.write_vector(variables=["geoms"])

    def read_forcing(self, data_vars: List = None):
        """Read forcing files and save to `forcing` attribute.
        Known forcing files mentioned in the sfincs.inp configuration file are read,
        including: bzs/dis/precip ascii files and the netampr netcdf file.

        Parameters
        ----------
        data_vars : list of str, optional
            List of data variables to read, by default None (all)
        """
        self._assert_read_mode
        if self._forcing is None:
            self._forcing = {}  # avoid reading forcing twice
        if isinstance(data_vars, str):
            data_vars = list(data_vars)

        # 1D
        dvars_1d = self._FORCING_1D
        if data_vars is not None:
            dvars_1d = [name for name in data_vars if name in dvars_1d]
        tref = utils.parse_datetime(self.config["tref"])
        for name in dvars_1d:
            ts_names, xy_name = self._FORCING_1D[name]
            # read time series
            da_lst = []
            for ts_name in ts_names:
                ts_fn = self.get_config(f"{ts_name}file", abs_path=True)
                if ts_fn is None or not isfile(ts_fn):
                    if ts_fn is not None:
                        self.logger.warning(f"{ts_name}file not found at {ts_fn}")
                    continue
                df = utils.read_timeseries(ts_fn, tref)
                df.index.name = "time"
                if xy_name is not None:
                    df.columns.name = "index"
                    da = xr.DataArray(df, dims=("time", "index"), name=ts_name)
                else:  # spatially uniform forcing
                    da = xr.DataArray(df[df.columns[0]], dims=("time"), name=ts_name)
                da_lst.append(da)
            ds = xr.merge(da_lst[:])
            # read xy
            if xy_name is not None:
                xy_fn = self.get_config(f"{xy_name}file", abs_path=True)
                if xy_fn is None or not isfile(xy_fn):
                    if xy_fn is not None:
                        self.logger.warning(f"{xy_name}file not found at {xy_fn}")
                else:
                    gdf = utils.read_xy(xy_fn, crs=self.crs)
                    # read attribute data from gis files; merge based on index
                    gis_fn = join(self.root, "gis", f"{xy_name}.geojson")
                    if isfile(gis_fn):
                        gdf1 = gpd.read_file(gis_fn)
                        if "index" in gdf1.columns:
                            gdf1 = gdf1.set_index("index")
                        if not np.all(np.isin(gdf.index, gdf1.index)):
                            self.logger.warning(
                                f"Index in {xy_name}file does not match {gis_fn}"
                            )
                        else:
                            for col in gdf1.columns:
                                if col not in gdf.columns:
                                    gdf[col] = gdf1.loc[gdf.index, col]
                    # set locations and attributes as coordinates of dataset
                    ds = ds.assign_coords(index=gdf.index.values)
                    ds = GeoDataset.from_gdf(gdf, ds, index_dim="index")
            # save in self.forcing
            if len(ds) > 1:
                # keep wave forcing together
                self.set_forcing(ds, name=name, split_dataset=False)
            elif len(ds) > 0:
                self.set_forcing(ds, split_dataset=True)

        # 2D NETCDF format
        dvars_2d = self._FORCING_NET
        if data_vars is not None:
            dvars_2d = [name for name in data_vars if name in dvars_2d]
        for name in dvars_2d:
            fname, rename = self._FORCING_NET[name]
            fn = self.get_config(f"{fname}file", abs_path=True)
            if fn is None or not isfile(fn):
                if fn is not None:
                    self.logger.warning(f"{name}file not found at {fn}")
                continue
            elif name in ["netbndbzsbzi", "netsrcdis"]:
                ds = GeoDataset.from_netcdf(fn, crs=self.crs, chunks="auto")
            else:
                ds = xr.open_dataset(fn, chunks="auto")
            rename = {k: v for k, v in rename.items() if k in ds}
            if len(rename) > 0:
                ds = ds.rename(rename).squeeze(drop=True)[list(rename.values())]
                self.set_forcing(ds, split_dataset=True)
            else:
                logger.warning(f"No forcing variables found in {fname}file")

    def write_forcing(self, data_vars: Union[List, str] = None, fmt: str = "%7.2f"):
        """Write forcing to ascii or netcdf (netampr) files.
        Filenames are based on the `config` attribute.

        Parameters
        ----------
        data_vars : list of str, optional
            List of data variables to write, by default None (all)
        fmt : str, optional
            Format string for timeseries data, by default "%7.2f".
        """
        self._assert_write_mode

        # change precision of coordinates according to crs
        if self.crs.is_geographic:
            fmt_xy = "%.6f"
        else:
            fmt_xy = "%.1f"

        if self.forcing:
            self.logger.info("Write forcing files")

            tref = utils.parse_datetime(self.config["tref"])
            # for nc files -> time in minutes since tref
            tref_str = tref.strftime("%Y-%m-%d %H:%M:%S")

            # 1D timeseries + location text files
            dvars_1d = self._FORCING_1D
            if data_vars is not None:
                dvars_1d = [name for name in data_vars if name in self._FORCING_1D]
            for name in dvars_1d:
                ts_names, xy_name = self._FORCING_1D[name]
                if (
                    name in self._FORCING_NET
                    and f"{self._FORCING_NET[name][0]}file" in self.config
                ):
                    continue  # write NC file instead of text files
                # work with wavespectra dataset and bzs/dis dataarray
                if name in self.forcing and isinstance(self.forcing[name], xr.Dataset):
                    ds = self.forcing[name]
                else:
                    ds = self.forcing  # dict
                # write timeseries
                da = None
                for ts_name in ts_names:
                    if ts_name not in ds or ds[ts_name].ndim > 2:
                        continue
                    # parse data to dataframe
                    da = ds[ts_name].transpose("time", ...)
                    df = da.to_pandas()
                    # get filenames from config
                    if f"{ts_name}file" not in self.config:
                        self.set_config(f"{ts_name}file", f"sfincs.{ts_name}")
                    fn = self.get_config(f"{ts_name}file", abs_path=True)
                    # write timeseries
                    utils.write_timeseries(fn, df, tref, fmt=fmt)
                # write xy
                if xy_name and da is not None:
                    # parse data to geodataframe
                    try:
                        gdf = da.vector.to_gdf()
                    except Exception:
                        raise ValueError(f"Locations missing for {name} forcing")
                    # get filenames from config
                    if f"{xy_name}file" not in self.config:
                        self.set_config(f"{xy_name}file", f"sfincs.{xy_name}")
                    fn_xy = self.get_config(f"{xy_name}file", abs_path=True)
                    # write xy
                    hydromt.io.write_xy(fn_xy, gdf, fmt=fmt_xy)
                    if self._write_gis:  # write geojson file to gis folder
                        self.write_vector(variables=f"forcing.{ts_names[0]}")

            # netcdf forcing
            encoding = dict(
                time={"units": f"minutes since {tref_str}", "dtype": "float64"}
            )
            dvars_2d = self._FORCING_NET
            if data_vars is not None:
                dvars_2d = [name for name in data_vars if name in self._FORCING_NET]
            for name in dvars_2d:
                if (
                    name in self._FORCING_1D
                    and f"{self._FORCING_1D[name][1]}file" in self.config
                ):
                    continue  # timeseries + xy file already written
                fname, rename = self._FORCING_NET[name]
                # combine variables and rename to output names
                rename = {v: k for k, v in rename.items() if v in self.forcing}
                if len(rename) == 0:
                    continue
                ds = xr.merge([self.forcing[v] for v in rename.keys()]).rename(rename)
                # get filename from config
                if f"{fname}file" not in self.config:
                    self.set_config(f"{fname}file", f"{name}.nc")
                fn = self.get_config(f"{fname}file", abs_path=True)
                # write 1D timeseries
                if fname in ["netbndbzsbzi", "netsrcdis"]:
                    ds.vector.to_xy().to_netcdf(fn, encoding=encoding)
                    if self._write_gis:  # write geojson file to gis folder
                        self.write_vector(variables=f"forcing.{list(rename.keys())[0]}")
                # write 2D gridded timeseries
                else:
                    ds.to_netcdf(fn, encoding=encoding)

    def read_states(self):
        """Read waterlevel state (zsini) from binary file and save to `states` attribute.
        The inifile if mentioned in the sfincs.inp configuration file is read.

        """
        self._assert_read_mode

        # read index file
        # TODO make reggrid a property where we trigger the initialization of reggrid
        if self.reggrid is None:
            self.update_grid_from_config()
        if self.reggrid is not None:
            ind_fn = self.get_config("indexfile", fallback="sfincs.ind", abs_path=True)
            if "msk" in self.grid:  # triggers reading grid if empty and in read mode
                ind = self.reggrid.ind(self.grid["msk"].values)
            elif isfile(ind_fn):
                ind = self.reggrid.read_ind(ind_fn=ind_fn)
            else:
                raise IOError(f"indexfile {ind_fn} does not exist")
            if "inifile" in self.config:
                fn = self.get_config("inifile", abs_path=True)
                if not isfile(fn):
                    self.logger.warning("inifile not found at {fn}")
                    return
                zsini = self.reggrid.read_map(
                    fn, ind, dtype="f4", mv=-9999.0, name="zsini"
                )

                if self.crs is not None:
                    zsini.raster.set_crs(self.crs)
                self.set_states(zsini, "zsini")

    def write_states(self):
        """Write waterlevel state (zsini) to binary map file.
        The filenames is based on the `config` attribute.
        """
        self._assert_write_mode

        name = "zsini"

        if name not in self.states:
            self.logger.warning(f"{name} not in states, skipping")
            return

        if self.reggrid and "msk" in self.grid:
            # make sure orientation is S->N
            ds_out = self.grid
            if ds_out.raster.res[1] < 0:
                ds_out = ds_out.raster.flipud()
            mask = ds_out["msk"].values

            self.logger.debug("Write binary map indices based on mask.")
            # write index file
            ind_fn = self.get_config("indexfile", abs_path=True)
            self.reggrid.write_ind(ind_fn=ind_fn, mask=mask)

            if "inifile" not in self.config:
                self.set_config("inifile", f"sfincs.{name}")
            fn = self.get_config("inifile", abs_path=True)
            da = self.states[name]
            if da.raster.res[1] < 0:
                da = da.raster.flipud()

            self.logger.debug("Write binary water level state inifile")
            self.reggrid.write_map(
                map_fn=fn,
                data=da.values,
                mask=mask,
                dtype="f4",
            )

        if self._write_gis:
            self.write_raster("states")

    def read_results(
        self,
        chunksize=100,
        drop=["crs", "sfincsgrid"],
        fn_map="sfincs_map.nc",
        fn_his="sfincs_his.nc",
        **kwargs,
    ):
        """Read results from sfincs_map.nc and sfincs_his.nc and save to the `results` attribute.
        The staggered nc file format is translated into hydromt.RasterDataArray formats.
        Additionally, hmax is computed from zsmax and zb if present.

        Parameters
        ----------
        chunksize: int, optional
            chunk size along time dimension, by default 100
        drop: list, optional
            list of variables to drop, by default ["crs", "sfincsgrid"]
        fn_map: str, optional
            filename of sfincs_map.nc, by default "sfincs_map.nc"
        fn_his: str, optional
            filename of sfincs_his.nc, by default "sfincs_his.nc"
        """
        if not isabs(fn_map):
            fn_map = join(self.root, fn_map)
        if isfile(fn_map):
            ds_face, ds_edge = utils.read_sfincs_map_results(
                fn_map,
                ds_like=self.grid,  # TODO: fix for quadtree
                drop=drop,
                logger=self.logger,
                **kwargs,
            )
            # save as dict of DataArray
            self.set_results(ds_face, split_dataset=True)
            self.set_results(ds_edge, split_dataset=True)

        if not isabs(fn_his):
            fn_his = join(self.root, fn_his)
        if isfile(fn_his):
            ds_his = utils.read_sfincs_his_results(
                fn_his, crs=self.crs, chunksize=chunksize
            )
            # drop double vars (map files has priority)
            drop_vars = [v for v in ds_his.data_vars if v in self.results or v in drop]
            ds_his = ds_his.drop_vars(drop_vars)
            self.set_results(ds_his, split_dataset=True)

    def write_raster(
        self,
        variables=["grid", "states", "results.hmax"],
        root=None,
        driver="GTiff",
        compress="deflate",
        **kwargs,
    ):
        """Write model 2D raster variables to geotiff files.

        NOTE: these files are not used by the model by just saved for visualization/
        analysis purposes.

        Parameters
        ----------
        variables: str, list, optional
            Model variables are a combination of attribute and layer (optional) using <attribute>.<layer> syntax.
            Known ratster attributes are ["grid", "states", "results"].
            Different variables can be combined in a list.
            By default, variables is ["grid", "states", "results.hmax"]
        root: Path, str, optional
            The output folder path. If None it defaults to the <model_root>/gis folder (Default)
        kwargs:
            Key-word arguments passed to hydromt.RasterDataset.to_raster(driver='GTiff', compress='lzw').
        """

        # check variables
        if isinstance(variables, str):
            variables = [variables]
        if not isinstance(variables, list):
            raise ValueError(f'"variables" should be a list, not {type(list)}.')
        # check root
        if root is None:
            root = join(self.root, "gis")
        if not os.path.isdir(root):
            os.makedirs(root)
        # save to file
        for var in variables:
            vsplit = var.split(".")
            attr = vsplit[0]
            obj = getattr(self, f"_{attr}")
            if obj is None or len(obj) == 0:
                continue  # empty
            self.logger.info(f"Write raster file(s) for {var} to 'gis' subfolder")
            layers = vsplit[1:] if len(vsplit) >= 2 else list(obj.keys())
            for layer in layers:
                if layer not in obj:
                    self.logger.warning(f"Variable {attr}.{layer} not found: skipping.")
                    continue
                da = obj[layer]
                if len(da.dims) != 2:
                    # try to reduce to 2D by taking maximum over time dimension
                    if "time" in da.dims:
                        da = da.max("time")
                    elif "timemax" in da.dims:
                        da = da.max("timemax")
                    # if still not 2D, skip
                    if len(da.dims) != 2:
                        self.logger.warning(
                            f"Variable {attr}.{layer} has more than 2 dimensions: skipping."
                        )
                        continue
                # If the raster type is float, set nodata to np.nan
                if da.dtype == "float32" or da.dtype == "float64":
                    da.raster.set_nodata(np.nan)
                # only write active cells to gis files
                da = da.where(self.mask > 0, da.raster.nodata).raster.mask_nodata()
                if da.raster.res[1] > 0:  # make sure orientation is N->S
                    da = da.raster.flipud()
                da.raster.to_raster(
                    join(root, f"{layer}.tif"),
                    driver=driver,
                    compress=compress,
                    **kwargs,
                )

    def write_vector(
        self,
        variables=["geoms", "forcing.bzs", "forcing.dis"],
        root=None,
        gdf=None,
        **kwargs,
    ):
        """Write model vector (geoms) variables to geojson files.

        NOTE: these files are not used by the model by just saved for visualization/
        analysis purposes.

        Parameters
        ----------
        variables: str, list, optional
            geoms variables. By default all geoms are saved.
        root: Path, str, optional
            The output folder path. If None it defaults to the <model_root>/gis folder (Default)
        kwargs:
            Key-word arguments passed to geopandas.GeoDataFrame.to_file(driver='GeoJSON').
        """
        kwargs.update(driver="GeoJSON")  # fixed
        # check variables
        if isinstance(variables, str):
            variables = [variables]
        if not isinstance(variables, list):
            raise ValueError(f'"variables" should be a list, not {type(list)}.')
        # check root
        if root is None:
            root = join(self.root, "gis")
        if not os.path.isdir(root):
            os.makedirs(root)
        # save to file
        for var in variables:
            vsplit = var.split(".")
            attr = vsplit[0]
            obj = getattr(self, f"_{attr}")
            if obj is None or len(obj) == 0:
                continue  # empty
            self.logger.info(f"Write vector file(s) for {var} to 'gis' subfolder")
            names = vsplit[1:] if len(vsplit) >= 2 else list(obj.keys())
            for name in names:
                if name not in obj:
                    self.logger.warning(f"Variable {attr}.{name} not found: skipping.")
                    continue
                if isinstance(obj[name], gpd.GeoDataFrame):
                    gdf = obj[name]
                else:
                    try:
                        gdf = obj[name].vector.to_gdf()
                        # xy name -> difficult!
                        name = [
                            v[-1] for v in self._FORCING_1D.values() if name in v[0]
                        ][0]
                    except:
                        self.logger.debug(
                            f"Variable {attr}.{name} could not be written to vector file."
                        )
                        pass
                gdf.to_file(join(root, f"{name}.geojson"), **kwargs)

    ## model configuration

    def read_config(self, config_fn: str = None, epsg: int = None) -> None:
        """Parse config from SFINCS input file.
        If in write-only mode the config is initialized with default settings
        unless a path to a template config file is provided.

        Parameters
        ----------
        config_fn: str
            Filename of config file, by default None.
        epsg: int
            EPSG code of the model CRS. Only used if missing in the SFINCS input file,
            by default None.
        """
        inp = SfincsInput()  # initialize with defaults
        if config_fn is not None or self._read:
            if config_fn is None:  # read from default location
                config_fn = self._config_fn
            if not isabs(config_fn) and self._root:  # read from model root
                config_fn = abspath(join(self.root, config_fn))
            if not isfile(config_fn):
                raise IOError(f"SFINCS input file not found {config_fn}")
            # read inp file
            inp.read(inp_fn=config_fn)
        # overwrite / initialize config attribute
        self._config = inp.to_dict()
        if epsg is not None and "epsg" not in self.config:
            self.set_config("epsg", int(epsg))
        # update grid properties based on sfincs.inp
        self.update_grid_from_config()

    def write_config(self, config_fn: str = "sfincs.inp"):
        """Write config to <root/config_fn>"""
        self._assert_write_mode
        if not isabs(config_fn) and self._root:
            config_fn = join(self.root, config_fn)

        inp = SfincsInput.from_dict(self.config)
        inp.write(inp_fn=abspath(config_fn))

    def update_spatial_attrs(self):
        """Update geospatial `config` (sfincs.inp) attributes based on grid"""
        dx, dy = self.res
        # TODO check self.bounds with rotation!! origin not necessary equal to total_bounds
        west, south, _, _ = self.bounds
        if self.crs is not None:
            self.set_config("epsg", self.crs.to_epsg())
        self.set_config("mmax", self.width)
        self.set_config("nmax", self.height)
        self.set_config("dx", dx)
        self.set_config("dy", abs(dy))  # dy is always positive (orientation is S -> N)
        self.set_config("x0", west)
        self.set_config("y0", south)

    def update_grid_from_config(self):
        """Update grid properties based on `config` (sfincs.inp) attributes"""
        self.grid_type = (
            "quadtree" if self.config.get("qtrfile") is not None else "regular"
        )
        if self.grid_type == "regular":
            self.reggrid = RegularGrid(
                x0=self.config.get("x0"),
                y0=self.config.get("y0"),
                dx=self.config.get("dx"),
                dy=self.config.get("dy"),
                nmax=self.config.get("nmax"),
                mmax=self.config.get("mmax"),
                rotation=self.config.get("rotation", 0),
                epsg=self.config.get("epsg"),
            )
        else:
            raise not NotImplementedError("Quadtree grid not implemented yet")
            # self.quadtree = QuadtreeGrid()

    def get_model_time(self):
        """Return (tstart, tstop) tuple with parsed model start and end time"""
        tstart = utils.parse_datetime(self.config["tstart"])
        tstop = utils.parse_datetime(self.config["tstop"])
        return tstart, tstop

    ## helper method
    def _parse_datasets_dep(self, datasets_dep, res):
        """Parse filenames or paths of Datasets in list of dictionaries datasets_dep
        into xr.DataArray and gdf.GeoDataFrames:

        * "elevtn" is parsed into da (xr.DataArray)
        * "offset" is parsed into da_offset (xr.DataArray)
        * "mask" is parsed into gdf (gpd.GeoDataFrame)

        Parameters
        ----------
        datasets_dep : List[dict]
            List of dictionaries with topobathy data, each containing a dataset name or
            Path (dep) and optional merge arguments.
        res : float
            Resolution of the model grid in meters. Used to obtain the correct zoom
            level of the depth datasets.
        """
        parse_keys = ["elevtn", "offset", "mask", "da"]
        copy_keys = ["zmin", "zmax", "reproj_method", "merge_method", "offset"]

        datasets_out = []
        for dataset in datasets_dep:
            dd = {}
            # read in depth datasets; replace dep (source name; filename or xr.DataArray)
            if "elevtn" in dataset or "da" in dataset:
                try:
                    da_elv = self.data_catalog.get_rasterdataset(
                        dataset.get("elevtn", dataset.get("da")),
                        bbox=self.mask.raster.transform_bounds(4326),
                        buffer=10,
                        variables=["elevtn"],
                        zoom_level=(res, "meter"),
                    )
                # TODO remove ValueError after fix in hydromt core
                except (IndexError, ValueError):
                    data_name = dataset.get("elevtn")
                    self.logger.warning(f"No data in domain for {data_name}, skipped.")
                    continue
                dd.update({"da": da_elv})
            else:
                raise ValueError(
                    "No 'elevtn' (topobathy) dataset provided in datasets_dep."
                )

            # read offset filenames
            # NOTE offsets can be xr.DataArrays and floats
            if "offset" in dataset and not isinstance(dataset["offset"], (float, int)):
                da_offset = self.data_catalog.get_rasterdataset(
                    dataset.get("offset"),
                    bbox=self.mask.raster.transform_bounds(4326),
                    buffer=10,
                )
                dd.update({"offset": da_offset})

            # read geodataframes describing valid areas
            if "mask" in dataset:
                gdf_valid = self.data_catalog.get_geodataframe(
                    dataset.get("mask"),
                    bbox=self.mask.raster.transform_bounds(4326),
                )
                dd.update({"gdf_valid": gdf_valid})

            # copy remaining keys
            for key, value in dataset.items():
                if key in copy_keys and key not in dd:
                    dd.update({key: value})
                elif key not in copy_keys + parse_keys:
                    self.logger.warning(f"Unknown key {key} in datasets_dep. Ignoring.")
            datasets_out.append(dd)

        return datasets_out

    def _parse_datasets_rgh(self, datasets_rgh):
        """Parse filenames or paths of Datasets in list of dictionaries datasets_rgh
        into xr.DataArrays and gdf.GeoDataFrames:

        * "manning" is parsed into da (xr.DataArray)
        * "lulc" is parsed into da (xr.DataArray) using reclass table in "reclass_table"
        * "mask" is parsed into gdf_valid (gpd.GeoDataFrame)

        Parameters
        ----------
        datasets_rgh : List[dict], optional
            List of dictionaries with Manning's n datasets. Each dictionary should at
            least contain one of the following:
            * (1) manning: filename (or Path) of gridded data with manning values
            * (2) lulc (and reclass_table): a combination of a filename of gridded
                  landuse/landcover and a reclassify table.
            In additon, optional merge arguments can be provided e.g.: merge_method, mask
        """
        parse_keys = ["manning", "lulc", "reclass_table", "mask", "da"]
        copy_keys = ["reproj_method", "merge_method"]

        datasets_out = []
        for dataset in datasets_rgh:
            dd = {}

            if "manning" in dataset or "da" in dataset:
                da_man = self.data_catalog.get_rasterdataset(
                    dataset.get("manning", dataset.get("da")),
                    bbox=self.mask.raster.transform_bounds(4326),
                    buffer=10,
                )
                dd.update({"da": da_man})
            elif "lulc" in dataset:
                # landuse/landcover should always be combined with mapping
                lulc = dataset.get("lulc")
                reclass_table = dataset.get("reclass_table", None)
                if reclass_table is None and isinstance(lulc, str):
                    reclass_table = join(DATADIR, "lulc", f"{lulc}_mapping.csv")
                if reclass_table is None:
                    raise IOError(
                        f"Manning roughness 'reclass_table' csv file must be provided"
                    )
                da_lulc = self.data_catalog.get_rasterdataset(
                    lulc,
                    bbox=self.mask.raster.transform_bounds(4326),
                    buffer=10,
                    variables=["lulc"],
                )
                df_map = self.data_catalog.get_dataframe(reclass_table, index_col=0)
                # reclassify
                da_man = da_lulc.raster.reclassify(df_map[["N"]])["N"]
                dd.update({"da": da_man})
            else:
                raise ValueError("No 'manning' dataset provided in datasets_rgh.")

            # read geodataframes describing valid areas
            if "mask" in dataset:
                gdf_valid = self.data_catalog.get_geodataframe(
                    dataset.get("mask"),
                    bbox=self.mask.raster.transform_bounds(4326),
                )
                dd.update({"gdf_valid": gdf_valid})

            # copy remaining keys
            for key, value in dataset.items():
                if key in copy_keys and key not in dd:
                    dd.update({key: value})
                elif key not in copy_keys + parse_keys:
                    self.logger.warning(f"Unknown key {key} in datasets_rgh. Ignoring.")
            datasets_out.append(dd)

        return datasets_out

    def _parse_datasets_riv(self, datasets_riv):
        """Parse filenames or paths of Datasets in list of dictionaries
        datasets_riv into xr.DataArrays and gdf.GeoDataFrames:

        see SfincsModel.setup_subgrid for details
        """
        # option 1: rectangular river cross-sections based on river centerline
        # depth/bedlevel, manning attributes are specified on the river centerline
        # TODO: make this work with LineStringZ geometries for bedlevel
        # the width is either specified on the river centerline or river mask
        # option 2: (TODO): irregular river cross-sections
        # cross-sections are specified as a series of points (river_crosssections)
        parse_keys = [
            "centerlines",
            "mask",
            "gdf_riv",
            "gdf_riv_mask",
            "gdf_zb",
            "point_zb",
        ]
        copy_keys = []
        attrs = ["rivwth", "rivdph", "rivbed", "manning"]

        datasets_out = []
        for dataset in datasets_riv:
            dd = {}

            # parse rivers
            if "centerlines" in dataset:
                rivers = dataset.get("centerlines")
                if isinstance(rivers, str) and rivers in self.geoms:
                    gdf_riv = self.geoms[rivers].copy()
                else:
                    gdf_riv = self.data_catalog.get_geodataframe(
                        rivers,
                        geom=self.mask.raster.box,
                        buffer=1e3,  # 1km
                    ).to_crs(self.crs)
                # update missing attributes based on global values
                for key in attrs:
                    if key in dataset:
                        value = dataset.pop(key)
                        if key not in gdf_riv.columns:  # update all
                            gdf_riv[key] = value
                        elif np.any(np.isnan(gdf_riv[key])):  # fill na
                            gdf_riv[key] = gdf_riv[key].fillna(value)
                dd.update({"gdf_riv": gdf_riv})

            # parse bed_level on points
            if "point_zb" in dataset:
                gdf_zb = self.data_catalog.get_geodataframe(
                    dataset.get("point_zb"),
                    geom=self.mask.raster.box,
                )
                dd.update({"gdf_zb": gdf_zb})

            if "gdf_riv" in dd:
                if (
                    not gdf_riv.columns.isin(["rivbed", "rivdph"]).any()
                    and "gdf_zb" not in dd
                ):
                    raise ValueError("No 'rivbed' or 'rivdph' attribute found.")
            else:
                raise ValueError("No 'centerlines' dataset provided.")

            # parse mask
            if "mask" in dataset:
                gdf_riv_mask = self.data_catalog.get_geodataframe(
                    dataset.get("mask"),
                    geom=self.mask.raster.box,
                )
                dd.update({"gdf_riv_mask": gdf_riv_mask})
            elif "rivwth" not in gdf_riv:
                raise ValueError(
                    "Either mask must be provided or centerlines "
                    "should contain a 'rivwth' attribute."
                )
            # copy remaining keys
            for key, value in dataset.items():
                if key in copy_keys and key not in dd:
                    dd.update({key: value})
                elif key not in copy_keys + parse_keys:
                    self.logger.warning(f"Unknown key {key} in datasets_riv. Ignoring.")
            datasets_out.append(dd)

        return datasets_out<|MERGE_RESOLUTION|>--- conflicted
+++ resolved
@@ -619,11 +619,7 @@
         nbins: int = None,
         nr_subgrid_pixels: int = 20,
         nrmax: int = 2000,  # blocksize
-<<<<<<< HEAD
-        max_gradient: float = 999.0,
-=======
         max_gradient: float = 99999.0,
->>>>>>> 39da30c2
         z_minimum: float = -99999.0,
         huthresh: float = 0.01,
         q_table_option: int = 2,
@@ -720,15 +716,9 @@
         huthresh : float, optional
             Threshold depth in SFINCS model, by default 0.01 m
         q_table_option : int, optional
-<<<<<<< HEAD
-            Option for the computation of the conveyance depth at u/v points, by default 2.
-            1: "old" method, compliant with SFINCS < v2.1.
-            2: "new" method, recommended for SFINCS >= v2.1.
-=======
             Option for the computation of the representative roughness and conveyance depth at u/v points, by default 2.
             1: "old" weighting method, compliant with SFINCS < v2.1.1, taking the avarage of the adjacent cells
             2: "improved" weighting method, recommended for SFINCS >= v2.1.1, that takes into account the wet fractions of the adjacent cells
->>>>>>> 39da30c2
         manning_land, manning_sea : float, optional
             Constant manning roughness values for land and sea, by default 0.04 and 0.02 s.m-1/3
             Note that these values are only used when no Manning's n datasets are provided,
