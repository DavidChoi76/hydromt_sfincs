--- conflicted
+++ resolved
@@ -76,11 +76,6 @@
     for i, da2 in enumerate(da_list[1:]):
         if merge_method == "first" and not np.any(np.isnan(da1.values)):
             break
-<<<<<<< HEAD
-        if isinstance(merge_kwargs, list):
-            kwargs = merge_kwargs[i + 1]
-=======
->>>>>>> 8f6b7cda
         da1 = merge_dataarrays(
             da1,
             da2,
